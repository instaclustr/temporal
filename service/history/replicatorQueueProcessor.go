// The MIT License
//
// Copyright (c) 2020 Temporal Technologies Inc.  All rights reserved.
//
// Copyright (c) 2020 Uber Technologies, Inc.
//
// Permission is hereby granted, free of charge, to any person obtaining a copy
// of this software and associated documentation files (the "Software"), to deal
// in the Software without restriction, including without limitation the rights
// to use, copy, modify, merge, publish, distribute, sublicense, and/or sell
// copies of the Software, and to permit persons to whom the Software is
// furnished to do so, subject to the following conditions:
//
// The above copyright notice and this permission notice shall be included in
// all copies or substantial portions of the Software.
//
// THE SOFTWARE IS PROVIDED "AS IS", WITHOUT WARRANTY OF ANY KIND, EXPRESS OR
// IMPLIED, INCLUDING BUT NOT LIMITED TO THE WARRANTIES OF MERCHANTABILITY,
// FITNESS FOR A PARTICULAR PURPOSE AND NONINFRINGEMENT. IN NO EVENT SHALL THE
// AUTHORS OR COPYRIGHT HOLDERS BE LIABLE FOR ANY CLAIM, DAMAGES OR OTHER
// LIABILITY, WHETHER IN AN ACTION OF CONTRACT, TORT OR OTHERWISE, ARISING FROM,
// OUT OF OR IN CONNECTION WITH THE SOFTWARE OR THE USE OR OTHER DEALINGS IN
// THE SOFTWARE.

package history

import (
	"context"
	"errors"
	"time"

	commonpb "go.temporal.io/temporal-proto/common/v1"
	enumspb "go.temporal.io/temporal-proto/enums/v1"
	historypb "go.temporal.io/temporal-proto/history/v1"
	"go.temporal.io/temporal-proto/serviceerror"

	enumsgenpb "github.com/temporalio/temporal/.gen/proto/enums/v1"
	historygenpb "github.com/temporalio/temporal/.gen/proto/history/v1"
	"github.com/temporalio/temporal/.gen/proto/persistenceblobs/v1"
	replicationgenpb "github.com/temporalio/temporal/.gen/proto/replication/v1"
	"github.com/temporalio/temporal/common"
	"github.com/temporalio/temporal/common/backoff"
	"github.com/temporalio/temporal/common/clock"
	"github.com/temporalio/temporal/common/convert"
	"github.com/temporalio/temporal/common/log"
	"github.com/temporalio/temporal/common/log/tag"
	"github.com/temporalio/temporal/common/messaging"
	"github.com/temporalio/temporal/common/metrics"
	"github.com/temporalio/temporal/common/persistence"
	"github.com/temporalio/temporal/common/persistence/serialization"
)

type (
	replicatorQueueProcessorImpl struct {
		currentClusterName    string
		shard                 ShardContext
		historyCache          *historyCache
		replicationTaskFilter taskFilter
		executionMgr          persistence.ExecutionManager
		historyV2Mgr          persistence.HistoryManager
		replicator            messaging.Producer
		metricsClient         metrics.Client
		options               *QueueProcessorOptions
		logger                log.Logger
		retryPolicy           backoff.RetryPolicy
		// This is the batch size used by pull based RPC replicator.
		fetchTasksBatchSize int
		*queueProcessorBase
		queueAckMgr

		lastShardSyncTimestamp time.Time
	}
)

var (
	errUnknownReplicationTask = errors.New("unknown replication task")
	errHistoryNotFoundTask    = errors.New("history not found")
	defaultHistoryPageSize    = 1000
)

func newReplicatorQueueProcessor(
	shard ShardContext,
	historyCache *historyCache,
	replicator messaging.Producer,
	executionMgr persistence.ExecutionManager,
	historyV2Mgr persistence.HistoryManager,
	logger log.Logger,
) ReplicatorQueueProcessor {

	currentClusterName := shard.GetService().GetClusterMetadata().GetCurrentClusterName()

	config := shard.GetConfig()
	options := &QueueProcessorOptions{
		BatchSize:                           config.ReplicatorTaskBatchSize,
		WorkerCount:                         config.ReplicatorTaskWorkerCount,
		MaxPollRPS:                          config.ReplicatorProcessorMaxPollRPS,
		MaxPollInterval:                     config.ReplicatorProcessorMaxPollInterval,
		MaxPollIntervalJitterCoefficient:    config.ReplicatorProcessorMaxPollIntervalJitterCoefficient,
		UpdateAckInterval:                   config.ReplicatorProcessorUpdateAckInterval,
		UpdateAckIntervalJitterCoefficient:  config.ReplicatorProcessorUpdateAckIntervalJitterCoefficient,
		MaxRetryCount:                       config.ReplicatorTaskMaxRetryCount,
		RedispatchInterval:                  config.ReplicatorProcessorRedispatchInterval,
		RedispatchIntervalJitterCoefficient: config.ReplicatorProcessorRedispatchIntervalJitterCoefficient,
		MaxRedispatchQueueSize:              config.ReplicatorProcessorMaxRedispatchQueueSize,
		EnablePriorityTaskProcessor:         config.ReplicatorProcessorEnablePriorityTaskProcessor,
		MetricScope:                         metrics.ReplicatorQueueProcessorScope,
	}

	logger = logger.WithTags(tag.ComponentReplicatorQueue)

	replicationTaskFilter := func(taskInfo queueTaskInfo) (bool, error) {
		return true, nil
	}

	retryPolicy := backoff.NewExponentialRetryPolicy(100 * time.Millisecond)
	retryPolicy.SetMaximumAttempts(10)
	retryPolicy.SetBackoffCoefficient(1)

	processor := &replicatorQueueProcessorImpl{
		currentClusterName:    currentClusterName,
		shard:                 shard,
		historyCache:          historyCache,
		replicationTaskFilter: replicationTaskFilter,
		executionMgr:          executionMgr,
		historyV2Mgr:          historyV2Mgr,
		replicator:            replicator,
		metricsClient:         shard.GetMetricsClient(),
		options:               options,
		logger:                logger,
		retryPolicy:           retryPolicy,
		fetchTasksBatchSize:   config.ReplicatorProcessorFetchTasksBatchSize(),
	}

	queueAckMgr := newQueueAckMgr(shard, options, processor, shard.GetReplicatorAckLevel(), logger)
	queueProcessorBase := newQueueProcessorBase(
		currentClusterName,
		shard,
		options,
		processor,
		nil, // replicator queue processor will soon be deprecated and won't use priority task processor
		queueAckMgr,
		nil, // replicator queue processor will soon be deprecated and won't use redispatch queue
		historyCache,
		nil, // there's no queueTask implementation for replication task
		logger,
		shard.GetMetricsClient().Scope(metrics.ReplicatorQueueProcessorScope),
	)
	processor.queueAckMgr = queueAckMgr
	processor.queueProcessorBase = queueProcessorBase

	return processor
}

func (p *replicatorQueueProcessorImpl) getTaskFilter() taskFilter {
	return p.replicationTaskFilter
}

func (p *replicatorQueueProcessorImpl) complete(
	taskInfo *taskInfo,
) {
	p.queueProcessorBase.complete(taskInfo.task)
}

func (p *replicatorQueueProcessorImpl) process(
	taskInfo *taskInfo,
) (int, error) {

	task, ok := taskInfo.task.(*persistence.ReplicationTaskInfoWrapper)
	if !ok {
		return metrics.ReplicatorQueueProcessorScope, errUnexpectedQueueTask
	}
	// replication queue should always process all tasks
	// so should not do anything to shouldProcessTask variable

	switch task.TaskType {
	case enumsgenpb.TASK_TYPE_REPLICATION_SYNC_ACTIVITY:
		err := p.processSyncActivityTask(task.ReplicationTaskInfo)
		if err == nil {
			err = p.executionMgr.CompleteReplicationTask(&persistence.CompleteReplicationTaskRequest{TaskID: task.GetTaskId()})
		}
		return metrics.ReplicatorTaskSyncActivityScope, err
	case enumsgenpb.TASK_TYPE_REPLICATION_HISTORY:
		err := p.processHistoryReplicationTask(task.ReplicationTaskInfo)
		if _, ok := err.(*serviceerror.NotFound); ok {
			err = errHistoryNotFoundTask
		}
		if err == nil {
			err = p.executionMgr.CompleteReplicationTask(&persistence.CompleteReplicationTaskRequest{TaskID: task.GetTaskId()})
		}
		return metrics.ReplicatorTaskHistoryScope, err
	default:
		return metrics.ReplicatorQueueProcessorScope, errUnknownReplicationTask
	}
}

func (p *replicatorQueueProcessorImpl) queueShutdown() error {
	// there is no shutdown specific behavior for replication queue
	return nil
}

func (p *replicatorQueueProcessorImpl) processSyncActivityTask(
	task *persistenceblobs.ReplicationTaskInfo,
) error {

	replicationTask, err := p.generateSyncActivityTask(context.Background(), task)
	if err != nil || replicationTask == nil {
		return err
	}

	return p.replicator.Publish(replicationTask)
}

func (p *replicatorQueueProcessorImpl) processHistoryReplicationTask(
	task *persistenceblobs.ReplicationTaskInfo,
) error {
	replicationTask, err := p.toReplicationTask(context.Background(), &persistence.ReplicationTaskInfoWrapper{task})
	if err != nil || replicationTask == nil {
		return err
	}

	err = p.replicator.Publish(replicationTask)
<<<<<<< HEAD
	if err == messaging.ErrMessageSizeLimit && replicationTask.GetHistoryTaskAttributes() != nil {
		// message size exceeds the server messaging size limit
		// for this specific case, just send out a metadata message and
		// let receiver fetch from source (for the concrete history events)
		err = p.replicator.Publish(p.generateHistoryMetadataTask(replicationTask.GetHistoryTaskAttributes().TargetClusters, task))
=======
	if err == messaging.ErrMessageSizeLimit {
		// message size exceeds the server messaging size limit
		// for this specific case, just send out a metadata message and
		// let receiver fetch from source (for the concrete history events)
		if metadataTask := p.generateHistoryMetadataTask(
			task,
			replicationTask,
		); metadataTask != nil {
			err = p.replicator.Publish(metadataTask)
		}
>>>>>>> a8af61ba
	}
	return err
}

<<<<<<< HEAD
func (p *replicatorQueueProcessorImpl) generateHistoryMetadataTask(targetClusters []string, task *persistenceblobs.ReplicationTaskInfo) *replicationgenpb.ReplicationTask {
	return &replicationgenpb.ReplicationTask{
		TaskType: enumsgenpb.REPLICATION_TASK_TYPE_HISTORY_METADATA_TASK,
		Attributes: &replicationgenpb.ReplicationTask_HistoryMetadataTaskAttributes{
			HistoryMetadataTaskAttributes: &replicationgenpb.HistoryMetadataTaskAttributes{
				TargetClusters: targetClusters,
				NamespaceId:    task.GetNamespaceId(),
				WorkflowId:     task.GetWorkflowId(),
				RunId:          task.GetRunId(),
				FirstEventId:   task.GetFirstEventId(),
				NextEventId:    task.GetNextEventId(),
			},
		},
=======
func (p *replicatorQueueProcessorImpl) generateHistoryMetadataTask(
	task *persistence.ReplicationTaskInfo,
	replicationTask *replicator.ReplicationTask,
) *replicator.ReplicationTask {

	if replicationTask.HistoryTaskAttributes != nil {
		return &replicator.ReplicationTask{
			TaskType: replicator.ReplicationTaskTypeHistoryMetadata.Ptr(),
			HistoryMetadataTaskAttributes: &replicator.HistoryMetadataTaskAttributes{
				TargetClusters: replicationTask.HistoryTaskAttributes.TargetClusters,
				DomainId:       common.StringPtr(task.DomainID),
				WorkflowId:     common.StringPtr(task.WorkflowID),
				RunId:          common.StringPtr(task.RunID),
				FirstEventId:   common.Int64Ptr(task.FirstEventID),
				NextEventId:    common.Int64Ptr(task.NextEventID),
			},
		}
	} else if replicationTask.HistoryTaskV2Attributes != nil {
		return &replicator.ReplicationTask{
			TaskType: replicator.ReplicationTaskTypeHistoryMetadata.Ptr(),
			HistoryMetadataTaskAttributes: &replicator.HistoryMetadataTaskAttributes{
				DomainId:     common.StringPtr(task.DomainID),
				WorkflowId:   common.StringPtr(task.WorkflowID),
				RunId:        common.StringPtr(task.RunID),
				FirstEventId: common.Int64Ptr(task.FirstEventID),
				NextEventId:  common.Int64Ptr(task.NextEventID),
				Version:      common.Int64Ptr(task.Version),
			},
		}
>>>>>>> a8af61ba
	}
	return nil
}

// GenerateReplicationTask generate replication task
func GenerateReplicationTask(
	targetClusters []string,
	task *persistenceblobs.ReplicationTaskInfo,
	historyV2Mgr persistence.HistoryManager,
	metricsClient metrics.Client,
	history *historypb.History,
	shardID *int,
) (*replicationgenpb.ReplicationTask, string, error) {
	var err error
	if history == nil {
		history, _, err = GetAllHistory(historyV2Mgr, metricsClient, false,
			task.GetFirstEventId(), task.GetNextEventId(), task.BranchToken, shardID)
		if err != nil {
			return nil, "", err
		}
		for _, event := range history.Events {
			if task.Version != event.GetVersion() {
				return nil, "", nil
			}
		}
	}

	var newRunID string
	var newRunHistory *historypb.History
	events := history.Events
	if len(events) > 0 {
		lastEvent := events[len(events)-1]
		if lastEvent.GetEventType() == enumspb.EVENT_TYPE_WORKFLOW_EXECUTION_CONTINUED_AS_NEW {
			// Check if this is replication task for ContinueAsNew event, then retrieve the history for new execution
			newRunID = lastEvent.GetWorkflowExecutionContinuedAsNewEventAttributes().GetNewExecutionRunId()
			newRunHistory, _, err = GetAllHistory(
				historyV2Mgr,
				metricsClient,
				false,
				common.FirstEventID,
				common.FirstEventID+1, // [common.FirstEventID to common.FirstEventID+1) will get the first batch
				task.NewRunBranchToken,
				shardID)
			if err != nil {
				return nil, "", err
			}
		}
	}

	ret := &replicationgenpb.ReplicationTask{
		TaskType: enumsgenpb.REPLICATION_TASK_TYPE_HISTORY_TASK,
		Attributes: &replicationgenpb.ReplicationTask_HistoryTaskAttributes{
			HistoryTaskAttributes: &replicationgenpb.HistoryTaskAttributes{
				TargetClusters:  targetClusters,
				NamespaceId:     task.GetNamespaceId(),
				WorkflowId:      task.GetWorkflowId(),
				RunId:           task.GetRunId(),
				FirstEventId:    task.GetFirstEventId(),
				NextEventId:     task.GetNextEventId(),
				Version:         task.Version,
				ReplicationInfo: task.LastReplicationInfo,
				History:         history,
				NewRunHistory:   newRunHistory,
				ResetWorkflow:   task.ResetWorkflow,
			},
		},
	}
	return ret, newRunID, nil
}

func (p *replicatorQueueProcessorImpl) readTasks(readLevel int64) ([]queueTaskInfo, bool, error) {
	return p.readTasksWithBatchSize(readLevel, p.options.BatchSize())
}

func (p *replicatorQueueProcessorImpl) updateAckLevel(ackLevel int64) error {
	err := p.shard.UpdateReplicatorAckLevel(ackLevel)

	// TODO: Remove this after enabled the rpc replication
	clusterMetadata := p.shard.GetClusterMetadata()
	for name, cluster := range clusterMetadata.GetAllClusterInfo() {
		if !cluster.Enabled || clusterMetadata.GetCurrentClusterName() == name {
			continue
		}
		p.shard.UpdateClusterReplicationLevel(name, ackLevel)
	}

	// this is a hack, since there is not dedicated ticker on the queue processor
	// to periodically send out sync shard message, put it here
	now := clock.NewRealTimeSource().Now()
	if p.lastShardSyncTimestamp.Add(p.shard.GetConfig().ShardSyncMinInterval()).Before(now) {
		syncStatusTask := &replicationgenpb.ReplicationTask{
			TaskType: enumsgenpb.REPLICATION_TASK_TYPE_SYNC_SHARD_STATUS_TASK,
			Attributes: &replicationgenpb.ReplicationTask_SyncShardStatusTaskAttributes{
				SyncShardStatusTaskAttributes: &replicationgenpb.SyncShardStatusTaskAttributes{
					SourceCluster: p.currentClusterName,
					ShardId:       int64(p.shard.GetShardID()),
					Timestamp:     now.UnixNano(),
				},
			},
		}
		// ignore the error
		if syncErr := p.replicator.Publish(syncStatusTask); syncErr == nil {
			p.lastShardSyncTimestamp = now
		}
	}
	return err
}

// GetAllHistory return history
func GetAllHistory(
	historyV2Mgr persistence.HistoryManager,
	metricsClient metrics.Client,
	byBatch bool,
	firstEventID int64,
	nextEventID int64,
	branchToken []byte,
	shardID *int,
) (*historypb.History, []*historypb.History, error) {

	// overall result
	var historyEvents []*historypb.HistoryEvent
	var historyBatches []*historypb.History
	historySize := 0
	var err error

	// variable used for each page
	var pageHistoryEvents []*historypb.HistoryEvent
	var pageHistoryBatches []*historypb.History
	var pageToken []byte
	var pageHistorySize int

	for hasMore := true; hasMore; hasMore = len(pageToken) > 0 {
		pageHistoryEvents, pageHistoryBatches, pageToken, pageHistorySize, err = PaginateHistory(
			historyV2Mgr, byBatch,
			branchToken, firstEventID, nextEventID,
			pageToken, defaultHistoryPageSize, shardID,
		)
		if err != nil {
			return nil, nil, err
		}

		historyEvents = append(historyEvents, pageHistoryEvents...)
		historyBatches = append(historyBatches, pageHistoryBatches...)
		historySize += pageHistorySize
	}

	// Emit metric and log for history size
	if metricsClient != nil {
		metricsClient.RecordTimer(metrics.ReplicatorQueueProcessorScope, metrics.HistorySize, time.Duration(historySize))
	}

	history := &historypb.History{
		Events: historyEvents,
	}
	return history, historyBatches, nil
}

// PaginateHistory return paged history
func PaginateHistory(
	historyV2Mgr persistence.HistoryManager,
	byBatch bool,
	branchToken []byte,
	firstEventID int64,
	nextEventID int64,
	tokenIn []byte,
	pageSize int,
	shardID *int,
) ([]*historypb.HistoryEvent, []*historypb.History, []byte, int, error) {

	var historyEvents []*historypb.HistoryEvent
	var historyBatches []*historypb.History
	var tokenOut []byte
	var historySize int

	req := &persistence.ReadHistoryBranchRequest{
		BranchToken:   branchToken,
		MinEventID:    firstEventID,
		MaxEventID:    nextEventID,
		PageSize:      pageSize,
		NextPageToken: tokenIn,
		ShardID:       shardID,
	}
	if byBatch {
		response, err := historyV2Mgr.ReadHistoryBranchByBatch(req)
		if err != nil {
			return nil, nil, nil, 0, err
		}

		// Keep track of total history size
		historySize += response.Size
		historyBatches = append(historyBatches, response.History...)
		tokenOut = response.NextPageToken

	} else {
		response, err := historyV2Mgr.ReadHistoryBranch(req)
		if err != nil {
			return nil, nil, nil, 0, err
		}

		// Keep track of total history size
		historySize += response.Size
		historyEvents = append(historyEvents, response.HistoryEvents...)
		tokenOut = response.NextPageToken
	}

	return historyEvents, historyBatches, tokenOut, historySize, nil
}

// TODO deprecate when 3+DC is released
func convertLastReplicationInfo(info map[string]*replicationgenpb.ReplicationInfo) map[string]*replicationgenpb.ReplicationInfo {
	replicationInfoMap := make(map[string]*replicationgenpb.ReplicationInfo)
	for k, v := range info {
		replicationInfoMap[k] = &replicationgenpb.ReplicationInfo{
			Version:     v.Version,
			LastEventId: v.LastEventId,
		}
	}

	return replicationInfoMap
}

// TODO: when kafka deprecation is finished, delete all logic above
//  and move logic below to dedicated replicationTaskAckMgr

func (p *replicatorQueueProcessorImpl) getTasks(
	ctx context.Context,
	pollingCluster string,
	lastReadTaskID int64,
) (*replicationgenpb.ReplicationMessages, error) {

	if lastReadTaskID == emptyMessageID {
		lastReadTaskID = p.shard.GetClusterReplicationLevel(pollingCluster)
	}

	taskInfoList, hasMore, err := p.readTasksWithBatchSize(lastReadTaskID, p.fetchTasksBatchSize)
	if err != nil {
		return nil, err
	}

	var replicationTasks []*replicationgenpb.ReplicationTask
	readLevel := lastReadTaskID
	for _, taskInfo := range taskInfoList {
		var replicationTask *replicationgenpb.ReplicationTask
		op := func() error {
			var err error
			replicationTask, err = p.toReplicationTask(ctx, taskInfo)
			return err
		}

		err = backoff.Retry(op, p.retryPolicy, common.IsPersistenceTransientError)
		if err != nil {
			p.logger.Debug("Failed to get replication task. Return what we have so far.", tag.Error(err))
			hasMore = true
			break
		}
		readLevel = taskInfo.GetTaskId()
		if replicationTask != nil {
			replicationTasks = append(replicationTasks, replicationTask)
		}
	}

	// Note this is a very rough indicator of how much the remote DC is behind on this shard.
	p.metricsClient.RecordTimer(
		metrics.ReplicatorQueueProcessorScope,
		metrics.ReplicationTasksLag,
		time.Duration(p.shard.GetTransferMaxReadLevel()-readLevel),
	)

	p.metricsClient.RecordTimer(
		metrics.ReplicatorQueueProcessorScope,
		metrics.ReplicationTasksFetched,
		time.Duration(len(taskInfoList)),
	)

	p.metricsClient.RecordTimer(
		metrics.ReplicatorQueueProcessorScope,
		metrics.ReplicationTasksReturned,
		time.Duration(len(replicationTasks)),
	)

	if err := p.shard.UpdateClusterReplicationLevel(
		pollingCluster,
		lastReadTaskID,
	); err != nil {
		p.logger.Error("error updating replication level for shard", tag.Error(err), tag.OperationFailed)
	}

	return &replicationgenpb.ReplicationMessages{
		ReplicationTasks:       replicationTasks,
		HasMore:                hasMore,
		LastRetrievedMessageId: readLevel,
	}, nil
}

func (p *replicatorQueueProcessorImpl) getTask(
	ctx context.Context,
	taskInfo *replicationgenpb.ReplicationTaskInfo,
) (*replicationgenpb.ReplicationTask, error) {

	task := &persistenceblobs.ReplicationTaskInfo{
		NamespaceId:  taskInfo.GetNamespaceId(),
		WorkflowId:   taskInfo.GetWorkflowId(),
		RunId:        taskInfo.GetRunId(),
		TaskId:       taskInfo.GetTaskId(),
		TaskType:     taskInfo.GetTaskType(),
		FirstEventId: taskInfo.GetFirstEventId(),
		NextEventId:  taskInfo.GetNextEventId(),
		Version:      taskInfo.GetVersion(),
		ScheduledId:  taskInfo.GetScheduledId(),
	}
	return p.toReplicationTask(ctx, &persistence.ReplicationTaskInfoWrapper{ReplicationTaskInfo: task})
}

func (p *replicatorQueueProcessorImpl) readTasksWithBatchSize(readLevel int64, batchSize int) ([]queueTaskInfo, bool, error) {
	response, err := p.executionMgr.GetReplicationTasks(&persistence.GetReplicationTasksRequest{
		ReadLevel:    readLevel,
		MaxReadLevel: p.shard.GetTransferMaxReadLevel(),
		BatchSize:    batchSize,
	})

	if err != nil {
		return nil, false, err
	}

	tasks := make([]queueTaskInfo, len(response.Tasks))
	for i := range response.Tasks {
		tasks[i] = &persistence.ReplicationTaskInfoWrapper{ReplicationTaskInfo: response.Tasks[i]}
	}

	return tasks, len(response.NextPageToken) != 0, nil
}

func (p *replicatorQueueProcessorImpl) toReplicationTask(
	ctx context.Context,
	qTask queueTaskInfo,
) (*replicationgenpb.ReplicationTask, error) {

	t, ok := qTask.(*persistence.ReplicationTaskInfoWrapper)
	if !ok {
		return nil, errUnexpectedQueueTask
	}

	task := t.ReplicationTaskInfo
	switch task.TaskType {
	case enumsgenpb.TASK_TYPE_REPLICATION_SYNC_ACTIVITY:
		task, err := p.generateSyncActivityTask(ctx, task)
		if task != nil {
			task.SourceTaskId = qTask.GetTaskId()
		}
		return task, err
	case enumsgenpb.TASK_TYPE_REPLICATION_HISTORY:
		task, err := p.generateHistoryReplicationTask(ctx, task)
		if task != nil {
			task.SourceTaskId = qTask.GetTaskId()
		}
		return task, err
	default:
		return nil, errUnknownReplicationTask
	}
}

func (p *replicatorQueueProcessorImpl) generateSyncActivityTask(
	ctx context.Context,
	taskInfo *persistenceblobs.ReplicationTaskInfo,
) (*replicationgenpb.ReplicationTask, error) {
	namespaceID := taskInfo.GetNamespaceId()
	runID := taskInfo.GetRunId()
	return p.processReplication(
		ctx,
		false, // not necessary to send out sync activity task if workflow closed
		namespaceID,
		taskInfo.GetWorkflowId(),
		runID,
		func(mutableState mutableState) (*replicationgenpb.ReplicationTask, error) {
			activityInfo, ok := mutableState.GetActivityInfo(taskInfo.GetScheduledId())
			if !ok {
				return nil, nil
			}

			var startedTime int64
			var heartbeatTime int64
			scheduledTime := activityInfo.ScheduledTime.UnixNano()
			if activityInfo.StartedID != common.EmptyEventID {
				startedTime = activityInfo.StartedTime.UnixNano()
			}
			// LastHeartBeatUpdatedTime must be valid when getting the sync activity replication task
			heartbeatTime = activityInfo.LastHeartBeatUpdatedTime.UnixNano()

			// Version history uses when replicate the sync activity task
			versionHistories := mutableState.GetVersionHistories()
			var versionHistory *historygenpb.VersionHistory
			if versionHistories != nil {
				rawVersionHistory, err := versionHistories.GetCurrentVersionHistory()
				if err != nil {
					return nil, err
				}
				versionHistory = rawVersionHistory.ToProto()
			}

			return &replicationgenpb.ReplicationTask{
				TaskType: enumsgenpb.REPLICATION_TASK_TYPE_SYNC_ACTIVITY_TASK,
				Attributes: &replicationgenpb.ReplicationTask_SyncActivityTaskAttributes{
					SyncActivityTaskAttributes: &replicationgenpb.SyncActivityTaskAttributes{
						NamespaceId:        namespaceID,
						WorkflowId:         taskInfo.GetWorkflowId(),
						RunId:              runID,
						Version:            activityInfo.Version,
						ScheduledId:        activityInfo.ScheduleID,
						ScheduledTime:      scheduledTime,
						StartedId:          activityInfo.StartedID,
						StartedTime:        startedTime,
						LastHeartbeatTime:  heartbeatTime,
						Details:            activityInfo.Details,
						Attempt:            activityInfo.Attempt,
						LastFailure:        activityInfo.LastFailure,
						LastWorkerIdentity: activityInfo.LastWorkerIdentity,
						VersionHistory:     versionHistory,
					},
				},
			}, nil
		},
	)
}

func (p *replicatorQueueProcessorImpl) generateHistoryReplicationTask(
	ctx context.Context,
	task *persistenceblobs.ReplicationTaskInfo,
) (*replicationgenpb.ReplicationTask, error) {
	namespaceID := task.GetNamespaceId()
	runID := task.GetRunId()
	return p.processReplication(
		ctx,
		true, // still necessary to send out history replication message if workflow closed
		namespaceID,
		task.GetWorkflowId(),
		runID,
		func(mutableState mutableState) (*replicationgenpb.ReplicationTask, error) {

			versionHistories := mutableState.GetVersionHistories()

			// TODO when 3+DC migration is done, remove this block of code
			if versionHistories == nil {
				namespaceEntry, err := p.shard.GetNamespaceCache().GetNamespaceByID(namespaceID)
				if err != nil {
					return nil, err
				}

				var targetClusters []string
				for _, cluster := range namespaceEntry.GetReplicationConfig().Clusters {
					targetClusters = append(targetClusters, cluster)
				}

				replicationTask, newRunID, err := GenerateReplicationTask(
					targetClusters,
					task,
					p.historyV2Mgr,
					p.metricsClient,
					nil,
					convert.IntPtr(p.shard.GetShardID()),
				)
				if err != nil {
					return nil, err
				}
				if newRunID != "" {
					isNDCWorkflow, err := p.isNewRunNDCEnabled(ctx, namespaceID, task.GetWorkflowId(), newRunID)
					if err != nil {
						return nil, err
					}
					replicationTask.GetHistoryTaskAttributes().NewRunNdc = isNDCWorkflow
				}

				return replicationTask, err
			}

			// NDC workflow
			versionHistoryItems, branchToken, err := p.getVersionHistoryItems(
				mutableState,
				task.GetFirstEventId(),
				task.Version,
			)
			if err != nil {
				return nil, err
			}

			// BranchToken will not set in get dlq replication message request
			if len(task.BranchToken) == 0 {
				task.BranchToken = branchToken
			}

			eventsBlob, err := p.getEventsBlob(
				task.BranchToken,
				task.GetFirstEventId(),
				task.GetNextEventId(),
			)
			if err != nil {
				return nil, err
			}

			var newRunEventsBlob *commonpb.DataBlob
			if len(task.NewRunBranchToken) != 0 {
				// only get the first batch
				newRunEventsBlob, err = p.getEventsBlob(
					task.NewRunBranchToken,
					common.FirstEventID,
					common.FirstEventID+1,
				)
				if err != nil {
					return nil, err
				}
			}

			replicationTask := &replicationgenpb.ReplicationTask{
				TaskType: enumsgenpb.REPLICATION_TASK_TYPE_HISTORY_V2_TASK,
				Attributes: &replicationgenpb.ReplicationTask_HistoryTaskV2Attributes{
					HistoryTaskV2Attributes: &replicationgenpb.HistoryTaskV2Attributes{
						TaskId:              task.GetFirstEventId(),
						NamespaceId:         namespaceID,
						WorkflowId:          task.GetWorkflowId(),
						RunId:               runID,
						VersionHistoryItems: versionHistoryItems,
						Events:              eventsBlob,
						NewRunEvents:        newRunEventsBlob,
					},
				},
			}
			return replicationTask, nil
		},
	)
}

func (p *replicatorQueueProcessorImpl) getEventsBlob(
	branchToken []byte,
	firstEventID int64,
	nextEventID int64,
) (*commonpb.DataBlob, error) {

	var eventBatchBlobs []*serialization.DataBlob
	var pageToken []byte
	req := &persistence.ReadHistoryBranchRequest{
		BranchToken:   branchToken,
		MinEventID:    firstEventID,
		MaxEventID:    nextEventID,
		PageSize:      1,
		NextPageToken: pageToken,
		ShardID:       convert.IntPtr(p.shard.GetShardID()),
	}

	for {
		resp, err := p.historyV2Mgr.ReadRawHistoryBranch(req)
		if err != nil {
			return nil, err
		}

		req.NextPageToken = resp.NextPageToken
		eventBatchBlobs = append(eventBatchBlobs, resp.HistoryEventBlobs...)

		if len(req.NextPageToken) == 0 {
			break
		}
	}

	if len(eventBatchBlobs) != 1 {
		return nil, serviceerror.NewInternal("replicatorQueueProcessor encounter more than 1 NDC raw event batch")
	}

	return eventBatchBlobs[0].ToProto(), nil
}

func (p *replicatorQueueProcessorImpl) getVersionHistoryItems(
	mutableState mutableState,
	eventID int64,
	version int64,
) ([]*historygenpb.VersionHistoryItem, []byte, error) {

	versionHistories := mutableState.GetVersionHistories()
	if versionHistories == nil {
		return nil, nil, serviceerror.NewInternal("replicatorQueueProcessor encounter workflow without version histories")
	}

	versionHistoryIndex, err := versionHistories.FindFirstVersionHistoryIndexByItem(
		persistence.NewVersionHistoryItem(
			eventID,
			version,
		),
	)
	if err != nil {
		return nil, nil, err
	}

	versionHistory, err := versionHistories.GetVersionHistory(versionHistoryIndex)
	if err != nil {
		return nil, nil, err
	}
	return versionHistory.ToProto().Items, versionHistory.GetBranchToken(), nil
}

func (p *replicatorQueueProcessorImpl) processReplication(
	ctx context.Context,
	processTaskIfClosed bool,
	namespaceID string,
	workflowID string,
	runID string,
	action func(mutableState) (*replicationgenpb.ReplicationTask, error),
) (retReplicationTask *replicationgenpb.ReplicationTask, retError error) {

	execution := commonpb.WorkflowExecution{
		WorkflowId: workflowID,
		RunId:      runID,
	}

	context, release, err := p.historyCache.getOrCreateWorkflowExecution(ctx, namespaceID, execution)
	if err != nil {
		return nil, err
	}
	defer func() { release(retError) }()

	msBuilder, err := context.loadWorkflowExecution()
	switch err.(type) {
	case nil:
		if !processTaskIfClosed && !msBuilder.IsWorkflowExecutionRunning() {
			// workflow already finished, no need to process the replication task
			return nil, nil
		}
		return action(msBuilder)
	case *serviceerror.NotFound:
		return nil, nil
	default:
		return nil, err
	}
}

func (p *replicatorQueueProcessorImpl) isNewRunNDCEnabled(
	ctx context.Context,
	namespaceID string,
	workflowID string,
	runID string,
) (isNDCWorkflow bool, retError error) {

	context, release, err := p.historyCache.getOrCreateWorkflowExecution(
		ctx,
		namespaceID,
		commonpb.WorkflowExecution{
			WorkflowId: workflowID,
			RunId:      runID,
		},
	)
	if err != nil {
		return false, err
	}
	defer func() { release(retError) }()

	mutableState, err := context.loadWorkflowExecution()
	if err != nil {
		return false, err
	}
	return mutableState.GetVersionHistories() != nil, nil
}<|MERGE_RESOLUTION|>--- conflicted
+++ resolved
@@ -219,13 +219,6 @@
 	}
 
 	err = p.replicator.Publish(replicationTask)
-<<<<<<< HEAD
-	if err == messaging.ErrMessageSizeLimit && replicationTask.GetHistoryTaskAttributes() != nil {
-		// message size exceeds the server messaging size limit
-		// for this specific case, just send out a metadata message and
-		// let receiver fetch from source (for the concrete history events)
-		err = p.replicator.Publish(p.generateHistoryMetadataTask(replicationTask.GetHistoryTaskAttributes().TargetClusters, task))
-=======
 	if err == messaging.ErrMessageSizeLimit {
 		// message size exceeds the server messaging size limit
 		// for this specific case, just send out a metadata message and
@@ -236,56 +229,43 @@
 		); metadataTask != nil {
 			err = p.replicator.Publish(metadataTask)
 		}
->>>>>>> a8af61ba
 	}
 	return err
 }
 
-<<<<<<< HEAD
-func (p *replicatorQueueProcessorImpl) generateHistoryMetadataTask(targetClusters []string, task *persistenceblobs.ReplicationTaskInfo) *replicationgenpb.ReplicationTask {
-	return &replicationgenpb.ReplicationTask{
-		TaskType: enumsgenpb.REPLICATION_TASK_TYPE_HISTORY_METADATA_TASK,
-		Attributes: &replicationgenpb.ReplicationTask_HistoryMetadataTaskAttributes{
-			HistoryMetadataTaskAttributes: &replicationgenpb.HistoryMetadataTaskAttributes{
-				TargetClusters: targetClusters,
-				NamespaceId:    task.GetNamespaceId(),
-				WorkflowId:     task.GetWorkflowId(),
-				RunId:          task.GetRunId(),
-				FirstEventId:   task.GetFirstEventId(),
-				NextEventId:    task.GetNextEventId(),
+func (p *replicatorQueueProcessorImpl) generateHistoryMetadataTask(
+	task *persistenceblobs.ReplicationTaskInfo,
+	replicationTask *replicationgenpb.ReplicationTask,
+) *replicationgenpb.ReplicationTask {
+
+	if replicationTask.GetHistoryTaskAttributes() != nil {
+		return &replicationgenpb.ReplicationTask{
+			TaskType: enumsgenpb.REPLICATION_TASK_TYPE_HISTORY_METADATA_TASK,
+			Attributes: &replicationgenpb.ReplicationTask_HistoryMetadataTaskAttributes{
+				HistoryMetadataTaskAttributes: &replicationgenpb.HistoryMetadataTaskAttributes{
+					TargetClusters: replicationTask.GetHistoryTaskAttributes().GetTargetClusters(),
+					NamespaceId:    task.GetNamespaceId(),
+					WorkflowId:     task.GetWorkflowId(),
+					RunId:          task.GetRunId(),
+					FirstEventId:   task.GetFirstEventId(),
+					NextEventId:    task.GetNextEventId(),
+					Version:        common.EmptyVersion,
+				},
 			},
-		},
-=======
-func (p *replicatorQueueProcessorImpl) generateHistoryMetadataTask(
-	task *persistence.ReplicationTaskInfo,
-	replicationTask *replicator.ReplicationTask,
-) *replicator.ReplicationTask {
-
-	if replicationTask.HistoryTaskAttributes != nil {
-		return &replicator.ReplicationTask{
-			TaskType: replicator.ReplicationTaskTypeHistoryMetadata.Ptr(),
-			HistoryMetadataTaskAttributes: &replicator.HistoryMetadataTaskAttributes{
-				TargetClusters: replicationTask.HistoryTaskAttributes.TargetClusters,
-				DomainId:       common.StringPtr(task.DomainID),
-				WorkflowId:     common.StringPtr(task.WorkflowID),
-				RunId:          common.StringPtr(task.RunID),
-				FirstEventId:   common.Int64Ptr(task.FirstEventID),
-				NextEventId:    common.Int64Ptr(task.NextEventID),
-			},
-		}
-	} else if replicationTask.HistoryTaskV2Attributes != nil {
-		return &replicator.ReplicationTask{
-			TaskType: replicator.ReplicationTaskTypeHistoryMetadata.Ptr(),
-			HistoryMetadataTaskAttributes: &replicator.HistoryMetadataTaskAttributes{
-				DomainId:     common.StringPtr(task.DomainID),
-				WorkflowId:   common.StringPtr(task.WorkflowID),
-				RunId:        common.StringPtr(task.RunID),
-				FirstEventId: common.Int64Ptr(task.FirstEventID),
-				NextEventId:  common.Int64Ptr(task.NextEventID),
-				Version:      common.Int64Ptr(task.Version),
-			},
-		}
->>>>>>> a8af61ba
+		}
+	} else if replicationTask.GetHistoryTaskV2Attributes() != nil {
+		return &replicationgenpb.ReplicationTask{
+			TaskType: enumsgenpb.REPLICATION_TASK_TYPE_HISTORY_METADATA_TASK,
+			Attributes: &replicationgenpb.ReplicationTask_HistoryMetadataTaskAttributes{
+				HistoryMetadataTaskAttributes: &replicationgenpb.HistoryMetadataTaskAttributes{
+					NamespaceId:  task.GetNamespaceId(),
+					WorkflowId:   task.GetWorkflowId(),
+					RunId:        task.GetRunId(),
+					FirstEventId: task.GetFirstEventId(),
+					NextEventId:  task.GetNextEventId(),
+					Version:      task.GetVersion(),
+				}},
+		}
 	}
 	return nil
 }
