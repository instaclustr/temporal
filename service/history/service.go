// The MIT License
//
// Copyright (c) 2020 Temporal Technologies Inc.  All rights reserved.
//
// Copyright (c) 2020 Uber Technologies, Inc.
//
// Permission is hereby granted, free of charge, to any person obtaining a copy
// of this software and associated documentation files (the "Software"), to deal
// in the Software without restriction, including without limitation the rights
// to use, copy, modify, merge, publish, distribute, sublicense, and/or sell
// copies of the Software, and to permit persons to whom the Software is
// furnished to do so, subject to the following conditions:
//
// The above copyright notice and this permission notice shall be included in
// all copies or substantial portions of the Software.
//
// THE SOFTWARE IS PROVIDED "AS IS", WITHOUT WARRANTY OF ANY KIND, EXPRESS OR
// IMPLIED, INCLUDING BUT NOT LIMITED TO THE WARRANTIES OF MERCHANTABILITY,
// FITNESS FOR A PARTICULAR PURPOSE AND NONINFRINGEMENT. IN NO EVENT SHALL THE
// AUTHORS OR COPYRIGHT HOLDERS BE LIABLE FOR ANY CLAIM, DAMAGES OR OTHER
// LIABILITY, WHETHER IN AN ACTION OF CONTRACT, TORT OR OTHERWISE, ARISING FROM,
// OUT OF OR IN CONNECTION WITH THE SOFTWARE OR THE USE OR OTHER DEALINGS IN
// THE SOFTWARE.

package history

import (
	"context"
	"sync/atomic"
	"time"

	"go.temporal.io/temporal-proto/serviceerror"
	"google.golang.org/grpc"
	healthpb "google.golang.org/grpc/health/grpc_health_v1"

	"github.com/temporalio/temporal/.gen/proto/historyservice/v1"
	"github.com/temporalio/temporal/common"
	"github.com/temporalio/temporal/common/definition"
	"github.com/temporalio/temporal/common/log"
	"github.com/temporalio/temporal/common/log/tag"
	"github.com/temporalio/temporal/common/persistence"
	persistenceClient "github.com/temporalio/temporal/common/persistence/client"
	espersistence "github.com/temporalio/temporal/common/persistence/elasticsearch"
	"github.com/temporalio/temporal/common/resource"
	"github.com/temporalio/temporal/common/service/config"
	"github.com/temporalio/temporal/common/service/dynamicconfig"
	"github.com/temporalio/temporal/common/task"
)

// Config represents configuration for history service
type Config struct {
	NumberOfShards int

	EnableNDC                       dynamicconfig.BoolPropertyFnWithNamespaceFilter
	RPS                             dynamicconfig.IntPropertyFn
	MaxIDLengthLimit                dynamicconfig.IntPropertyFn
	PersistenceMaxQPS               dynamicconfig.IntPropertyFn
	PersistenceGlobalMaxQPS         dynamicconfig.IntPropertyFn
	EnableVisibilitySampling        dynamicconfig.BoolPropertyFn
	EnableReadFromClosedExecutionV2 dynamicconfig.BoolPropertyFn
	VisibilityOpenMaxQPS            dynamicconfig.IntPropertyFnWithNamespaceFilter
	VisibilityClosedMaxQPS          dynamicconfig.IntPropertyFnWithNamespaceFilter
	AdvancedVisibilityWritingMode   dynamicconfig.StringPropertyFn
	EmitShardDiffLog                dynamicconfig.BoolPropertyFn
	MaxAutoResetPoints              dynamicconfig.IntPropertyFnWithNamespaceFilter
	ThrottledLogRPS                 dynamicconfig.IntPropertyFn
<<<<<<< HEAD
	EnableStickyQuery               dynamicconfig.BoolPropertyFnWithNamespaceFilter
=======
	EnableStickyQuery               dynamicconfig.BoolPropertyFnWithDomainFilter
>>>>>>> a8af61ba
	ShutdownDrainDuration           dynamicconfig.DurationPropertyFn

	// HistoryCache settings
	// Change of these configs require shard restart
	HistoryCacheInitialSize dynamicconfig.IntPropertyFn
	HistoryCacheMaxSize     dynamicconfig.IntPropertyFn
	HistoryCacheTTL         dynamicconfig.DurationPropertyFn

	// EventsCache settings
	// Change of these configs require shard restart
	EventsCacheInitialSize dynamicconfig.IntPropertyFn
	EventsCacheMaxSize     dynamicconfig.IntPropertyFn
	EventsCacheTTL         dynamicconfig.DurationPropertyFn

	// ShardController settings
	RangeSizeBits           uint
	AcquireShardInterval    dynamicconfig.DurationPropertyFn
	AcquireShardConcurrency dynamicconfig.IntPropertyFn

	// the artificial delay added to standby cluster's view of active cluster's time
	StandbyClusterDelay                  dynamicconfig.DurationPropertyFn
	StandbyTaskMissingEventsResendDelay  dynamicconfig.DurationPropertyFn
	StandbyTaskMissingEventsDiscardDelay dynamicconfig.DurationPropertyFn

	// Task process settings
	TaskProcessRPS                 dynamicconfig.IntPropertyFnWithNamespaceFilter
	EnablePriorityTaskProcessor    dynamicconfig.BoolPropertyFn
	TaskSchedulerType              dynamicconfig.IntPropertyFn
	TaskSchedulerWorkerCount       dynamicconfig.IntPropertyFn
	TaskSchedulerQueueSize         dynamicconfig.IntPropertyFn
	TaskSchedulerRoundRobinWeights dynamicconfig.MapPropertyFn

	// TimerQueueProcessor settings
	TimerTaskBatchSize                                dynamicconfig.IntPropertyFn
	TimerTaskWorkerCount                              dynamicconfig.IntPropertyFn
	TimerTaskMaxRetryCount                            dynamicconfig.IntPropertyFn
	TimerProcessorGetFailureRetryCount                dynamicconfig.IntPropertyFn
	TimerProcessorCompleteTimerFailureRetryCount      dynamicconfig.IntPropertyFn
	TimerProcessorUpdateAckInterval                   dynamicconfig.DurationPropertyFn
	TimerProcessorUpdateAckIntervalJitterCoefficient  dynamicconfig.FloatPropertyFn
	TimerProcessorCompleteTimerInterval               dynamicconfig.DurationPropertyFn
	TimerProcessorFailoverMaxPollRPS                  dynamicconfig.IntPropertyFn
	TimerProcessorMaxPollRPS                          dynamicconfig.IntPropertyFn
	TimerProcessorMaxPollInterval                     dynamicconfig.DurationPropertyFn
	TimerProcessorMaxPollIntervalJitterCoefficient    dynamicconfig.FloatPropertyFn
	TimerProcessorRedispatchInterval                  dynamicconfig.DurationPropertyFn
	TimerProcessorRedispatchIntervalJitterCoefficient dynamicconfig.FloatPropertyFn
	TimerProcessorMaxRedispatchQueueSize              dynamicconfig.IntPropertyFn
	TimerProcessorEnablePriorityTaskProcessor         dynamicconfig.BoolPropertyFn
	TimerProcessorMaxTimeShift                        dynamicconfig.DurationPropertyFn
	TimerProcessorHistoryArchivalSizeLimit            dynamicconfig.IntPropertyFn
	TimerProcessorArchivalTimeLimit                   dynamicconfig.DurationPropertyFn

	// TransferQueueProcessor settings
	TransferTaskBatchSize                                dynamicconfig.IntPropertyFn
	TransferTaskWorkerCount                              dynamicconfig.IntPropertyFn
	TransferTaskMaxRetryCount                            dynamicconfig.IntPropertyFn
	TransferProcessorCompleteTransferFailureRetryCount   dynamicconfig.IntPropertyFn
	TransferProcessorFailoverMaxPollRPS                  dynamicconfig.IntPropertyFn
	TransferProcessorMaxPollRPS                          dynamicconfig.IntPropertyFn
	TransferProcessorMaxPollInterval                     dynamicconfig.DurationPropertyFn
	TransferProcessorMaxPollIntervalJitterCoefficient    dynamicconfig.FloatPropertyFn
	TransferProcessorUpdateAckInterval                   dynamicconfig.DurationPropertyFn
	TransferProcessorUpdateAckIntervalJitterCoefficient  dynamicconfig.FloatPropertyFn
	TransferProcessorCompleteTransferInterval            dynamicconfig.DurationPropertyFn
	TransferProcessorRedispatchInterval                  dynamicconfig.DurationPropertyFn
	TransferProcessorRedispatchIntervalJitterCoefficient dynamicconfig.FloatPropertyFn
	TransferProcessorMaxRedispatchQueueSize              dynamicconfig.IntPropertyFn
	TransferProcessorEnablePriorityTaskProcessor         dynamicconfig.BoolPropertyFn
	TransferProcessorVisibilityArchivalTimeLimit         dynamicconfig.DurationPropertyFn

	// ReplicatorQueueProcessor settings
	ReplicatorTaskBatchSize                                dynamicconfig.IntPropertyFn
	ReplicatorTaskWorkerCount                              dynamicconfig.IntPropertyFn
	ReplicatorTaskMaxRetryCount                            dynamicconfig.IntPropertyFn
	ReplicatorProcessorMaxPollRPS                          dynamicconfig.IntPropertyFn
	ReplicatorProcessorMaxPollInterval                     dynamicconfig.DurationPropertyFn
	ReplicatorProcessorMaxPollIntervalJitterCoefficient    dynamicconfig.FloatPropertyFn
	ReplicatorProcessorUpdateAckInterval                   dynamicconfig.DurationPropertyFn
	ReplicatorProcessorUpdateAckIntervalJitterCoefficient  dynamicconfig.FloatPropertyFn
	ReplicatorProcessorRedispatchInterval                  dynamicconfig.DurationPropertyFn
	ReplicatorProcessorRedispatchIntervalJitterCoefficient dynamicconfig.FloatPropertyFn
	ReplicatorProcessorMaxRedispatchQueueSize              dynamicconfig.IntPropertyFn
	ReplicatorProcessorEnablePriorityTaskProcessor         dynamicconfig.BoolPropertyFn
	ReplicatorProcessorFetchTasksBatchSize                 dynamicconfig.IntPropertyFn

	// Persistence settings
	ExecutionMgrNumConns dynamicconfig.IntPropertyFn
	HistoryMgrNumConns   dynamicconfig.IntPropertyFn

	// System Limits
	MaximumBufferedEventsBatch dynamicconfig.IntPropertyFn
	MaximumSignalsPerExecution dynamicconfig.IntPropertyFnWithNamespaceFilter

	// ShardUpdateMinInterval the minimal time interval which the shard info can be updated
	ShardUpdateMinInterval dynamicconfig.DurationPropertyFn
	// ShardSyncMinInterval the minimal time interval which the shard info should be sync to remote
	ShardSyncMinInterval            dynamicconfig.DurationPropertyFn
	ShardSyncTimerJitterCoefficient dynamicconfig.FloatPropertyFn

	// Time to hold a poll request before returning an empty response
	// right now only used by GetMutableState
	LongPollExpirationInterval dynamicconfig.DurationPropertyFnWithNamespaceFilter

	// encoding the history events
	EventEncodingType dynamicconfig.StringPropertyFnWithNamespaceFilter
	// whether or not using ParentClosePolicy
	EnableParentClosePolicy dynamicconfig.BoolPropertyFnWithNamespaceFilter
	// whether or not enable system workers for processing parent close policy task
	EnableParentClosePolicyWorker dynamicconfig.BoolPropertyFn
	// parent close policy will be processed by sys workers(if enabled) if
	// the number of children greater than or equal to this threshold
	ParentClosePolicyThreshold dynamicconfig.IntPropertyFnWithNamespaceFilter
	// total number of parentClosePolicy system workflows
	NumParentClosePolicySystemWorkflows dynamicconfig.IntPropertyFn

	// Archival settings
	NumArchiveSystemWorkflows dynamicconfig.IntPropertyFn
	ArchiveRequestRPS         dynamicconfig.IntPropertyFn

	// Size limit related settings
	BlobSizeLimitError     dynamicconfig.IntPropertyFnWithNamespaceFilter
	BlobSizeLimitWarn      dynamicconfig.IntPropertyFnWithNamespaceFilter
	HistorySizeLimitError  dynamicconfig.IntPropertyFnWithNamespaceFilter
	HistorySizeLimitWarn   dynamicconfig.IntPropertyFnWithNamespaceFilter
	HistoryCountLimitError dynamicconfig.IntPropertyFnWithNamespaceFilter
	HistoryCountLimitWarn  dynamicconfig.IntPropertyFnWithNamespaceFilter

	// ValidSearchAttributes is legal indexed keys that can be used in list APIs
	ValidSearchAttributes             dynamicconfig.MapPropertyFn
	SearchAttributesNumberOfKeysLimit dynamicconfig.IntPropertyFnWithNamespaceFilter
	SearchAttributesSizeOfValueLimit  dynamicconfig.IntPropertyFnWithNamespaceFilter
	SearchAttributesTotalSizeLimit    dynamicconfig.IntPropertyFnWithNamespaceFilter

	// Decision settings
	// StickyTTL is to expire a sticky tasklist if no update more than this duration
	// TODO https://github.com/temporalio/temporal/issues/2357
	StickyTTL dynamicconfig.DurationPropertyFnWithNamespaceFilter
	// DefaultWorkflowTaskTimeout the default decision task timeout
	DefaultWorkflowTaskTimeout dynamicconfig.DurationPropertyFnWithNamespaceFilter
	// DecisionHeartbeatTimeout is to timeout behavior of: RespondDecisionTaskComplete with ForceCreateNewDecisionTask == true without any decisions
	// So that decision will be scheduled to another worker(by clear stickyness)
	DecisionHeartbeatTimeout dynamicconfig.DurationPropertyFnWithNamespaceFilter
	// The execution timeout a workflow execution defaults to if not specified
	DefaultWorkflowExecutionTimeout dynamicconfig.DurationPropertyFnWithNamespaceFilter
	// The run timeout a workflow run defaults to if not specified
	DefaultWorkflowRunTimeout dynamicconfig.DurationPropertyFnWithNamespaceFilter
	// Maximum workflow execution timeout permitted by the service
	MaxWorkflowExecutionTimeout dynamicconfig.DurationPropertyFnWithNamespaceFilter
	// Maximum workflow run timeout permitted by the service
	MaxWorkflowRunTimeout dynamicconfig.DurationPropertyFnWithNamespaceFilter
	// MaxWorkflowTaskTimeout is the maximum allowed value for a decision task timeout
	MaxWorkflowTaskTimeout dynamicconfig.DurationPropertyFnWithNamespaceFilter

	// The following is used by the new RPC replication stack
	ReplicationTaskFetcherParallelism                dynamicconfig.IntPropertyFn
	ReplicationTaskFetcherAggregationInterval        dynamicconfig.DurationPropertyFn
	ReplicationTaskFetcherTimerJitterCoefficient     dynamicconfig.FloatPropertyFn
	ReplicationTaskFetcherErrorRetryWait             dynamicconfig.DurationPropertyFn
	ReplicationTaskProcessorErrorRetryWait           dynamicconfig.DurationPropertyFnWithShardIDFilter
	ReplicationTaskProcessorErrorRetryMaxAttempts    dynamicconfig.IntPropertyFnWithShardIDFilter
	ReplicationTaskProcessorNoTaskRetryWait          dynamicconfig.DurationPropertyFnWithShardIDFilter
	ReplicationTaskProcessorCleanupInterval          dynamicconfig.DurationPropertyFnWithShardIDFilter
	ReplicationTaskProcessorCleanupJitterCoefficient dynamicconfig.FloatPropertyFnWithShardIDFilter

	EnableKafkaReplication       dynamicconfig.BoolPropertyFn
	EnableRPCReplication         dynamicconfig.BoolPropertyFn
	EnableCleanupReplicationTask dynamicconfig.BoolPropertyFn

	// The following are used by consistent query
	MaxBufferedQueryCount dynamicconfig.IntPropertyFn

	// Data integrity check related config knobs
	MutableStateChecksumGenProbability    dynamicconfig.IntPropertyFnWithNamespaceFilter
	MutableStateChecksumVerifyProbability dynamicconfig.IntPropertyFnWithNamespaceFilter
	MutableStateChecksumInvalidateBefore  dynamicconfig.FloatPropertyFn

	//Crocess DC Replication configuration
<<<<<<< HEAD
	ReplicationEventsFromCurrentCluster dynamicconfig.BoolPropertyFnWithNamespaceFilter
=======
	ReplicationEventsFromCurrentCluster dynamicconfig.BoolPropertyFnWithDomainFilter

	EnableDropStuckTaskByDomainID dynamicconfig.BoolPropertyFnWithDomainIDFilter
	SkipReapplicationByDomainId   dynamicconfig.BoolPropertyFnWithDomainIDFilter
>>>>>>> a8af61ba
}

const (
	defaultHistoryMaxAutoResetPoints = 20
)

// NewConfig returns new service config with default values
func NewConfig(dc *dynamicconfig.Collection, numberOfShards int, storeType string, isAdvancedVisConfigExist bool) *Config {
	cfg := &Config{
		NumberOfShards:                       numberOfShards,
<<<<<<< HEAD
		EnableNDC:                            dc.GetBoolPropertyFnWithNamespaceFilter(dynamicconfig.EnableNDC, false),
=======
		EnableNDC:                            dc.GetBoolPropertyFnWithDomainFilter(dynamicconfig.EnableNDC, false),
>>>>>>> a8af61ba
		RPS:                                  dc.GetIntProperty(dynamicconfig.HistoryRPS, 3000),
		MaxIDLengthLimit:                     dc.GetIntProperty(dynamicconfig.MaxIDLengthLimit, 1000),
		PersistenceMaxQPS:                    dc.GetIntProperty(dynamicconfig.HistoryPersistenceMaxQPS, 9000),
		PersistenceGlobalMaxQPS:              dc.GetIntProperty(dynamicconfig.HistoryPersistenceGlobalMaxQPS, 0),
		ShutdownDrainDuration:                dc.GetDurationProperty(dynamicconfig.HistoryShutdownDrainDuration, 0),
		EnableVisibilitySampling:             dc.GetBoolProperty(dynamicconfig.EnableVisibilitySampling, true),
		EnableReadFromClosedExecutionV2:      dc.GetBoolProperty(dynamicconfig.EnableReadFromClosedExecutionV2, false),
<<<<<<< HEAD
		VisibilityOpenMaxQPS:                 dc.GetIntPropertyFilteredByNamespace(dynamicconfig.HistoryVisibilityOpenMaxQPS, 300),
		VisibilityClosedMaxQPS:               dc.GetIntPropertyFilteredByNamespace(dynamicconfig.HistoryVisibilityClosedMaxQPS, 300),
		MaxAutoResetPoints:                   dc.GetIntPropertyFilteredByNamespace(dynamicconfig.HistoryMaxAutoResetPoints, defaultHistoryMaxAutoResetPoints),
		DefaultWorkflowTaskTimeout:           dc.GetDurationPropertyFilteredByNamespace(dynamicconfig.DefaultWorkflowTaskTimeout, time.Second*10),
		MaxWorkflowTaskTimeout:               dc.GetDurationPropertyFilteredByNamespace(dynamicconfig.MaxWorkflowTaskTimeout, time.Second*60),
=======
		VisibilityOpenMaxQPS:                 dc.GetIntPropertyFilteredByDomain(dynamicconfig.HistoryVisibilityOpenMaxQPS, 300),
		VisibilityClosedMaxQPS:               dc.GetIntPropertyFilteredByDomain(dynamicconfig.HistoryVisibilityClosedMaxQPS, 300),
		MaxAutoResetPoints:                   dc.GetIntPropertyFilteredByDomain(dynamicconfig.HistoryMaxAutoResetPoints, defaultHistoryMaxAutoResetPoints),
		MaxDecisionStartToCloseSeconds:       dc.GetIntPropertyFilteredByDomain(dynamicconfig.MaxDecisionStartToCloseSeconds, 240),
>>>>>>> a8af61ba
		AdvancedVisibilityWritingMode:        dc.GetStringProperty(dynamicconfig.AdvancedVisibilityWritingMode, common.GetDefaultAdvancedVisibilityWritingMode(isAdvancedVisConfigExist)),
		EmitShardDiffLog:                     dc.GetBoolProperty(dynamicconfig.EmitShardDiffLog, false),
		HistoryCacheInitialSize:              dc.GetIntProperty(dynamicconfig.HistoryCacheInitialSize, 128),
		HistoryCacheMaxSize:                  dc.GetIntProperty(dynamicconfig.HistoryCacheMaxSize, 512),
		HistoryCacheTTL:                      dc.GetDurationProperty(dynamicconfig.HistoryCacheTTL, time.Hour),
		EventsCacheInitialSize:               dc.GetIntProperty(dynamicconfig.EventsCacheInitialSize, 128),
		EventsCacheMaxSize:                   dc.GetIntProperty(dynamicconfig.EventsCacheMaxSize, 512),
		EventsCacheTTL:                       dc.GetDurationProperty(dynamicconfig.EventsCacheTTL, time.Hour),
		RangeSizeBits:                        20, // 20 bits for sequencer, 2^20 sequence number for any range
		AcquireShardInterval:                 dc.GetDurationProperty(dynamicconfig.AcquireShardInterval, time.Minute),
		AcquireShardConcurrency:              dc.GetIntProperty(dynamicconfig.AcquireShardConcurrency, 1),
		StandbyClusterDelay:                  dc.GetDurationProperty(dynamicconfig.StandbyClusterDelay, 5*time.Minute),
		StandbyTaskMissingEventsResendDelay:  dc.GetDurationProperty(dynamicconfig.StandbyTaskMissingEventsResendDelay, 15*time.Minute),
		StandbyTaskMissingEventsDiscardDelay: dc.GetDurationProperty(dynamicconfig.StandbyTaskMissingEventsDiscardDelay, 25*time.Minute),

<<<<<<< HEAD
		TaskProcessRPS:                 dc.GetIntPropertyFilteredByNamespace(dynamicconfig.TaskProcessRPS, 1000),
		EnablePriorityTaskProcessor:    dc.GetBoolProperty(dynamicconfig.EnablePriorityTaskProcessor, false),
		TaskSchedulerType:              dc.GetIntProperty(dynamicconfig.TaskSchedulerType, int(task.SchedulerTypeWRR)),
		TaskSchedulerWorkerCount:       dc.GetIntProperty(dynamicconfig.TaskSchedulerWorkerCount, 20),
		TaskSchedulerQueueSize:         dc.GetIntProperty(dynamicconfig.TaskSchedulerQueueSize, 2000),
		TaskSchedulerRoundRobinWeights: dc.GetMapProperty(dynamicconfig.TaskSchedulerRoundRobinWeights, convertWeightsToDynamicConfigValue(defaultTaskPriorityWeight)),

		TimerTaskBatchSize:                                dc.GetIntProperty(dynamicconfig.TimerTaskBatchSize, 100),
		TimerTaskWorkerCount:                              dc.GetIntProperty(dynamicconfig.TimerTaskWorkerCount, 10),
		TimerTaskMaxRetryCount:                            dc.GetIntProperty(dynamicconfig.TimerTaskMaxRetryCount, 100),
		TimerProcessorGetFailureRetryCount:                dc.GetIntProperty(dynamicconfig.TimerProcessorGetFailureRetryCount, 5),
		TimerProcessorCompleteTimerFailureRetryCount:      dc.GetIntProperty(dynamicconfig.TimerProcessorCompleteTimerFailureRetryCount, 10),
		TimerProcessorUpdateAckInterval:                   dc.GetDurationProperty(dynamicconfig.TimerProcessorUpdateAckInterval, 30*time.Second),
		TimerProcessorUpdateAckIntervalJitterCoefficient:  dc.GetFloat64Property(dynamicconfig.TimerProcessorUpdateAckIntervalJitterCoefficient, 0.15),
		TimerProcessorCompleteTimerInterval:               dc.GetDurationProperty(dynamicconfig.TimerProcessorCompleteTimerInterval, 60*time.Second),
		TimerProcessorFailoverMaxPollRPS:                  dc.GetIntProperty(dynamicconfig.TimerProcessorFailoverMaxPollRPS, 1),
		TimerProcessorMaxPollRPS:                          dc.GetIntProperty(dynamicconfig.TimerProcessorMaxPollRPS, 20),
		TimerProcessorMaxPollInterval:                     dc.GetDurationProperty(dynamicconfig.TimerProcessorMaxPollInterval, 5*time.Minute),
		TimerProcessorMaxPollIntervalJitterCoefficient:    dc.GetFloat64Property(dynamicconfig.TimerProcessorMaxPollIntervalJitterCoefficient, 0.15),
		TimerProcessorRedispatchInterval:                  dc.GetDurationProperty(dynamicconfig.TimerProcessorRedispatchInterval, 5*time.Second),
		TimerProcessorRedispatchIntervalJitterCoefficient: dc.GetFloat64Property(dynamicconfig.TimerProcessorRedispatchIntervalJitterCoefficient, 0.15),
		TimerProcessorMaxRedispatchQueueSize:              dc.GetIntProperty(dynamicconfig.TimerProcessorMaxRedispatchQueueSize, 10000),
		TimerProcessorEnablePriorityTaskProcessor:         dc.GetBoolProperty(dynamicconfig.TimerProcessorEnablePriorityTaskProcessor, false),
		TimerProcessorMaxTimeShift:                        dc.GetDurationProperty(dynamicconfig.TimerProcessorMaxTimeShift, 1*time.Second),
		TimerProcessorHistoryArchivalSizeLimit:            dc.GetIntProperty(dynamicconfig.TimerProcessorHistoryArchivalSizeLimit, 500*1024),
		TimerProcessorArchivalTimeLimit:                   dc.GetDurationProperty(dynamicconfig.TimerProcessorArchivalTimeLimit, 1*time.Second),

		TransferTaskBatchSize:                                dc.GetIntProperty(dynamicconfig.TransferTaskBatchSize, 100),
		TransferProcessorFailoverMaxPollRPS:                  dc.GetIntProperty(dynamicconfig.TransferProcessorFailoverMaxPollRPS, 1),
		TransferProcessorMaxPollRPS:                          dc.GetIntProperty(dynamicconfig.TransferProcessorMaxPollRPS, 20),
		TransferTaskWorkerCount:                              dc.GetIntProperty(dynamicconfig.TransferTaskWorkerCount, 10),
		TransferTaskMaxRetryCount:                            dc.GetIntProperty(dynamicconfig.TransferTaskMaxRetryCount, 100),
		TransferProcessorCompleteTransferFailureRetryCount:   dc.GetIntProperty(dynamicconfig.TransferProcessorCompleteTransferFailureRetryCount, 10),
		TransferProcessorMaxPollInterval:                     dc.GetDurationProperty(dynamicconfig.TransferProcessorMaxPollInterval, 1*time.Minute),
		TransferProcessorMaxPollIntervalJitterCoefficient:    dc.GetFloat64Property(dynamicconfig.TransferProcessorMaxPollIntervalJitterCoefficient, 0.15),
		TransferProcessorUpdateAckInterval:                   dc.GetDurationProperty(dynamicconfig.TransferProcessorUpdateAckInterval, 30*time.Second),
		TransferProcessorUpdateAckIntervalJitterCoefficient:  dc.GetFloat64Property(dynamicconfig.TransferProcessorUpdateAckIntervalJitterCoefficient, 0.15),
		TransferProcessorCompleteTransferInterval:            dc.GetDurationProperty(dynamicconfig.TransferProcessorCompleteTransferInterval, 60*time.Second),
		TransferProcessorRedispatchInterval:                  dc.GetDurationProperty(dynamicconfig.TransferProcessorRedispatchInterval, 5*time.Second),
		TransferProcessorRedispatchIntervalJitterCoefficient: dc.GetFloat64Property(dynamicconfig.TransferProcessorRedispatchIntervalJitterCoefficient, 0.15),
		TransferProcessorMaxRedispatchQueueSize:              dc.GetIntProperty(dynamicconfig.TransferProcessorMaxRedispatchQueueSize, 10000),
		TransferProcessorEnablePriorityTaskProcessor:         dc.GetBoolProperty(dynamicconfig.TransferProcessorEnablePriorityTaskProcessor, false),
		TransferProcessorVisibilityArchivalTimeLimit:         dc.GetDurationProperty(dynamicconfig.TransferProcessorVisibilityArchivalTimeLimit, 200*time.Millisecond),

		ReplicatorTaskBatchSize:                                dc.GetIntProperty(dynamicconfig.ReplicatorTaskBatchSize, 100),
		ReplicatorTaskWorkerCount:                              dc.GetIntProperty(dynamicconfig.ReplicatorTaskWorkerCount, 10),
		ReplicatorTaskMaxRetryCount:                            dc.GetIntProperty(dynamicconfig.ReplicatorTaskMaxRetryCount, 100),
		ReplicatorProcessorMaxPollRPS:                          dc.GetIntProperty(dynamicconfig.ReplicatorProcessorMaxPollRPS, 20),
		ReplicatorProcessorMaxPollInterval:                     dc.GetDurationProperty(dynamicconfig.ReplicatorProcessorMaxPollInterval, 1*time.Minute),
		ReplicatorProcessorMaxPollIntervalJitterCoefficient:    dc.GetFloat64Property(dynamicconfig.ReplicatorProcessorMaxPollIntervalJitterCoefficient, 0.15),
		ReplicatorProcessorUpdateAckInterval:                   dc.GetDurationProperty(dynamicconfig.ReplicatorProcessorUpdateAckInterval, 5*time.Second),
		ReplicatorProcessorUpdateAckIntervalJitterCoefficient:  dc.GetFloat64Property(dynamicconfig.ReplicatorProcessorUpdateAckIntervalJitterCoefficient, 0.15),
		ReplicatorProcessorRedispatchInterval:                  dc.GetDurationProperty(dynamicconfig.ReplicatorProcessorRedispatchInterval, 5*time.Second),
		ReplicatorProcessorRedispatchIntervalJitterCoefficient: dc.GetFloat64Property(dynamicconfig.ReplicatorProcessorRedispatchIntervalJitterCoefficient, 0.15),
		ReplicatorProcessorMaxRedispatchQueueSize:              dc.GetIntProperty(dynamicconfig.ReplicatorProcessorMaxRedispatchQueueSize, 10000),
		ReplicatorProcessorEnablePriorityTaskProcessor:         dc.GetBoolProperty(dynamicconfig.ReplicatorProcessorEnablePriorityTaskProcessor, false),
		ReplicatorProcessorFetchTasksBatchSize:                 dc.GetIntProperty(dynamicconfig.ReplicatorTaskBatchSize, 25),
=======
		TaskProcessRPS: dc.GetIntPropertyFilteredByDomain(dynamicconfig.TaskProcessRPS, 1000),

		TimerTaskBatchSize:                               dc.GetIntProperty(dynamicconfig.TimerTaskBatchSize, 100),
		TimerTaskWorkerCount:                             dc.GetIntProperty(dynamicconfig.TimerTaskWorkerCount, 10),
		TimerTaskMaxRetryCount:                           dc.GetIntProperty(dynamicconfig.TimerTaskMaxRetryCount, 100),
		TimerProcessorGetFailureRetryCount:               dc.GetIntProperty(dynamicconfig.TimerProcessorGetFailureRetryCount, 5),
		TimerProcessorCompleteTimerFailureRetryCount:     dc.GetIntProperty(dynamicconfig.TimerProcessorCompleteTimerFailureRetryCount, 10),
		TimerProcessorUpdateAckInterval:                  dc.GetDurationProperty(dynamicconfig.TimerProcessorUpdateAckInterval, 30*time.Second),
		TimerProcessorUpdateAckIntervalJitterCoefficient: dc.GetFloat64Property(dynamicconfig.TimerProcessorUpdateAckIntervalJitterCoefficient, 0.15),
		TimerProcessorCompleteTimerInterval:              dc.GetDurationProperty(dynamicconfig.TimerProcessorCompleteTimerInterval, 60*time.Second),
		TimerProcessorFailoverMaxPollRPS:                 dc.GetIntProperty(dynamicconfig.TimerProcessorFailoverMaxPollRPS, 1),
		TimerProcessorMaxPollRPS:                         dc.GetIntProperty(dynamicconfig.TimerProcessorMaxPollRPS, 20),
		TimerProcessorMaxPollInterval:                    dc.GetDurationProperty(dynamicconfig.TimerProcessorMaxPollInterval, 5*time.Minute),
		TimerProcessorMaxPollIntervalJitterCoefficient:   dc.GetFloat64Property(dynamicconfig.TimerProcessorMaxPollIntervalJitterCoefficient, 0.15),
		TimerProcessorMaxTimeShift:                       dc.GetDurationProperty(dynamicconfig.TimerProcessorMaxTimeShift, 1*time.Second),
		TimerProcessorHistoryArchivalSizeLimit:           dc.GetIntProperty(dynamicconfig.TimerProcessorHistoryArchivalSizeLimit, 500*1024),
		TimerProcessorArchivalTimeLimit:                  dc.GetDurationProperty(dynamicconfig.TimerProcessorArchivalTimeLimit, 1*time.Second),

		TransferTaskBatchSize:                               dc.GetIntProperty(dynamicconfig.TransferTaskBatchSize, 100),
		TransferProcessorFailoverMaxPollRPS:                 dc.GetIntProperty(dynamicconfig.TransferProcessorFailoverMaxPollRPS, 1),
		TransferProcessorMaxPollRPS:                         dc.GetIntProperty(dynamicconfig.TransferProcessorMaxPollRPS, 20),
		TransferTaskWorkerCount:                             dc.GetIntProperty(dynamicconfig.TransferTaskWorkerCount, 10),
		TransferTaskMaxRetryCount:                           dc.GetIntProperty(dynamicconfig.TransferTaskMaxRetryCount, 100),
		TransferProcessorCompleteTransferFailureRetryCount:  dc.GetIntProperty(dynamicconfig.TransferProcessorCompleteTransferFailureRetryCount, 10),
		TransferProcessorMaxPollInterval:                    dc.GetDurationProperty(dynamicconfig.TransferProcessorMaxPollInterval, 1*time.Minute),
		TransferProcessorMaxPollIntervalJitterCoefficient:   dc.GetFloat64Property(dynamicconfig.TransferProcessorMaxPollIntervalJitterCoefficient, 0.15),
		TransferProcessorUpdateAckInterval:                  dc.GetDurationProperty(dynamicconfig.TransferProcessorUpdateAckInterval, 30*time.Second),
		TransferProcessorUpdateAckIntervalJitterCoefficient: dc.GetFloat64Property(dynamicconfig.TransferProcessorUpdateAckIntervalJitterCoefficient, 0.15),
		TransferProcessorCompleteTransferInterval:           dc.GetDurationProperty(dynamicconfig.TransferProcessorCompleteTransferInterval, 60*time.Second),
		TransferProcessorVisibilityArchivalTimeLimit:        dc.GetDurationProperty(dynamicconfig.TransferProcessorVisibilityArchivalTimeLimit, 200*time.Millisecond),

		ReplicatorTaskBatchSize:                               dc.GetIntProperty(dynamicconfig.ReplicatorTaskBatchSize, 100),
		ReplicatorTaskWorkerCount:                             dc.GetIntProperty(dynamicconfig.ReplicatorTaskWorkerCount, 10),
		ReplicatorTaskMaxRetryCount:                           dc.GetIntProperty(dynamicconfig.ReplicatorTaskMaxRetryCount, 100),
		ReplicatorProcessorMaxPollRPS:                         dc.GetIntProperty(dynamicconfig.ReplicatorProcessorMaxPollRPS, 20),
		ReplicatorProcessorMaxPollInterval:                    dc.GetDurationProperty(dynamicconfig.ReplicatorProcessorMaxPollInterval, 1*time.Minute),
		ReplicatorProcessorMaxPollIntervalJitterCoefficient:   dc.GetFloat64Property(dynamicconfig.ReplicatorProcessorMaxPollIntervalJitterCoefficient, 0.15),
		ReplicatorProcessorUpdateAckInterval:                  dc.GetDurationProperty(dynamicconfig.ReplicatorProcessorUpdateAckInterval, 5*time.Second),
		ReplicatorProcessorUpdateAckIntervalJitterCoefficient: dc.GetFloat64Property(dynamicconfig.ReplicatorProcessorUpdateAckIntervalJitterCoefficient, 0.15),
		ReplicatorProcessorFetchTasksBatchSize:                dc.GetIntProperty(dynamicconfig.ReplicatorTaskBatchSize, 25),
>>>>>>> a8af61ba

		ExecutionMgrNumConns:            dc.GetIntProperty(dynamicconfig.ExecutionMgrNumConns, 50),
		HistoryMgrNumConns:              dc.GetIntProperty(dynamicconfig.HistoryMgrNumConns, 50),
		MaximumBufferedEventsBatch:      dc.GetIntProperty(dynamicconfig.MaximumBufferedEventsBatch, 100),
<<<<<<< HEAD
		MaximumSignalsPerExecution:      dc.GetIntPropertyFilteredByNamespace(dynamicconfig.MaximumSignalsPerExecution, 0),
=======
		MaximumSignalsPerExecution:      dc.GetIntPropertyFilteredByDomain(dynamicconfig.MaximumSignalsPerExecution, 0),
>>>>>>> a8af61ba
		ShardUpdateMinInterval:          dc.GetDurationProperty(dynamicconfig.ShardUpdateMinInterval, 5*time.Minute),
		ShardSyncMinInterval:            dc.GetDurationProperty(dynamicconfig.ShardSyncMinInterval, 5*time.Minute),
		ShardSyncTimerJitterCoefficient: dc.GetFloat64Property(dynamicconfig.TransferProcessorMaxPollIntervalJitterCoefficient, 0.15),

		// history client: client/history/client.go set the client timeout 30s
		// TODO: Return this value to the client: github.com/temporalio/temporal/issues/294
		LongPollExpirationInterval:          dc.GetDurationPropertyFilteredByNamespace(dynamicconfig.HistoryLongPollExpirationInterval, time.Second*20),
		EventEncodingType:                   dc.GetStringPropertyFnWithNamespaceFilter(dynamicconfig.DefaultEventEncoding, string(common.EncodingTypeProto3)),
		EnableParentClosePolicy:             dc.GetBoolPropertyFnWithNamespaceFilter(dynamicconfig.EnableParentClosePolicy, true),
		NumParentClosePolicySystemWorkflows: dc.GetIntProperty(dynamicconfig.NumParentClosePolicySystemWorkflows, 10),
		EnableParentClosePolicyWorker:       dc.GetBoolProperty(dynamicconfig.EnableParentClosePolicyWorker, true),
		ParentClosePolicyThreshold:          dc.GetIntPropertyFilteredByNamespace(dynamicconfig.ParentClosePolicyThreshold, 10),

		NumArchiveSystemWorkflows: dc.GetIntProperty(dynamicconfig.NumArchiveSystemWorkflows, 1000),
		ArchiveRequestRPS:         dc.GetIntProperty(dynamicconfig.ArchiveRequestRPS, 300), // should be much smaller than frontend RPS

		BlobSizeLimitError:     dc.GetIntPropertyFilteredByNamespace(dynamicconfig.BlobSizeLimitError, 2*1024*1024),
		BlobSizeLimitWarn:      dc.GetIntPropertyFilteredByNamespace(dynamicconfig.BlobSizeLimitWarn, 512*1024),
		HistorySizeLimitError:  dc.GetIntPropertyFilteredByNamespace(dynamicconfig.HistorySizeLimitError, 200*1024*1024),
		HistorySizeLimitWarn:   dc.GetIntPropertyFilteredByNamespace(dynamicconfig.HistorySizeLimitWarn, 50*1024*1024),
		HistoryCountLimitError: dc.GetIntPropertyFilteredByNamespace(dynamicconfig.HistoryCountLimitError, 200*1024),
		HistoryCountLimitWarn:  dc.GetIntPropertyFilteredByNamespace(dynamicconfig.HistoryCountLimitWarn, 50*1024),

		ThrottledLogRPS:   dc.GetIntProperty(dynamicconfig.HistoryThrottledLogRPS, 4),
		EnableStickyQuery: dc.GetBoolPropertyFnWithNamespaceFilter(dynamicconfig.EnableStickyQuery, true),

		ValidSearchAttributes:                            dc.GetMapProperty(dynamicconfig.ValidSearchAttributes, definition.GetDefaultIndexedKeys()),
		SearchAttributesNumberOfKeysLimit:                dc.GetIntPropertyFilteredByNamespace(dynamicconfig.SearchAttributesNumberOfKeysLimit, 100),
		SearchAttributesSizeOfValueLimit:                 dc.GetIntPropertyFilteredByNamespace(dynamicconfig.SearchAttributesSizeOfValueLimit, 2*1024),
		SearchAttributesTotalSizeLimit:                   dc.GetIntPropertyFilteredByNamespace(dynamicconfig.SearchAttributesTotalSizeLimit, 40*1024),
		StickyTTL:                                        dc.GetDurationPropertyFilteredByNamespace(dynamicconfig.StickyTTL, time.Hour*24*365),
		DecisionHeartbeatTimeout:                         dc.GetDurationPropertyFilteredByNamespace(dynamicconfig.DecisionHeartbeatTimeout, time.Minute*30),
		DefaultWorkflowExecutionTimeout:                  dc.GetDurationPropertyFilteredByNamespace(dynamicconfig.DefaultWorkflowExecutionTimeout, time.Hour*24*365*10),
		DefaultWorkflowRunTimeout:                        dc.GetDurationPropertyFilteredByNamespace(dynamicconfig.DefaultWorkflowRunTimeout, time.Hour*24*365*10),
		MaxWorkflowExecutionTimeout:                      dc.GetDurationPropertyFilteredByNamespace(dynamicconfig.MaxWorkflowExecutionTimeout, time.Hour*24*365*10),
		MaxWorkflowRunTimeout:                            dc.GetDurationPropertyFilteredByNamespace(dynamicconfig.MaxWorkflowRunTimeout, time.Hour*24*365*10),
		ReplicationTaskFetcherParallelism:                dc.GetIntProperty(dynamicconfig.ReplicationTaskFetcherParallelism, 1),
		ReplicationTaskFetcherAggregationInterval:        dc.GetDurationProperty(dynamicconfig.ReplicationTaskFetcherAggregationInterval, 2*time.Second),
		ReplicationTaskFetcherTimerJitterCoefficient:     dc.GetFloat64Property(dynamicconfig.ReplicationTaskFetcherTimerJitterCoefficient, 0.15),
		ReplicationTaskFetcherErrorRetryWait:             dc.GetDurationProperty(dynamicconfig.ReplicationTaskFetcherErrorRetryWait, time.Second),
		ReplicationTaskProcessorErrorRetryWait:           dc.GetDurationPropertyFilteredByShardID(dynamicconfig.ReplicationTaskProcessorErrorRetryWait, time.Second),
		ReplicationTaskProcessorErrorRetryMaxAttempts:    dc.GetIntPropertyFilteredByShardID(dynamicconfig.ReplicationTaskProcessorErrorRetryMaxAttempts, 20),
		ReplicationTaskProcessorNoTaskRetryWait:          dc.GetDurationPropertyFilteredByShardID(dynamicconfig.ReplicationTaskProcessorNoTaskInitialWait, 2*time.Second),
		ReplicationTaskProcessorCleanupInterval:          dc.GetDurationPropertyFilteredByShardID(dynamicconfig.ReplicationTaskProcessorCleanupInterval, 1*time.Minute),
		ReplicationTaskProcessorCleanupJitterCoefficient: dc.GetFloat64PropertyFilteredByShardID(dynamicconfig.ReplicationTaskProcessorCleanupJitterCoefficient, 0.15),
		EnableRPCReplication:                             dc.GetBoolProperty(dynamicconfig.HistoryEnableRPCReplication, false),
		EnableKafkaReplication:                           dc.GetBoolProperty(dynamicconfig.HistoryEnableKafkaReplication, true),
		EnableCleanupReplicationTask:                     dc.GetBoolProperty(dynamicconfig.HistoryEnableCleanupReplicationTask, true),

		MaxBufferedQueryCount:                 dc.GetIntProperty(dynamicconfig.MaxBufferedQueryCount, 1),
		MutableStateChecksumGenProbability:    dc.GetIntPropertyFilteredByNamespace(dynamicconfig.MutableStateChecksumGenProbability, 0),
		MutableStateChecksumVerifyProbability: dc.GetIntPropertyFilteredByNamespace(dynamicconfig.MutableStateChecksumVerifyProbability, 0),
		MutableStateChecksumInvalidateBefore:  dc.GetFloat64Property(dynamicconfig.MutableStateChecksumInvalidateBefore, 0),

<<<<<<< HEAD
		ReplicationEventsFromCurrentCluster: dc.GetBoolPropertyFnWithNamespaceFilter(dynamicconfig.ReplicationEventsFromCurrentCluster, false),
=======
		ReplicationEventsFromCurrentCluster: dc.GetBoolPropertyFnWithDomainFilter(dynamicconfig.ReplicationEventsFromCurrentCluster, false),

		EnableDropStuckTaskByDomainID: dc.GetBoolPropertyFnWithDomainIDFilter(dynamicconfig.EnableDropStuckTaskByDomainID, false),
		SkipReapplicationByDomainId:   dc.GetBoolPropertyFnWithDomainIDFilter(dynamicconfig.SkipReapplicationByDomainId, false),
>>>>>>> a8af61ba
	}

	return cfg
}

// GetShardID return the corresponding shard ID for a given workflow ID
func (config *Config) GetShardID(workflowID string) int {
	return common.WorkflowIDToHistoryShard(workflowID, config.NumberOfShards)
}

// Service represents the history service
type Service struct {
	resource.Resource

	status  int32
	handler *Handler
	params  *resource.BootstrapParams
	config  *Config

	server *grpc.Server
}

// NewService builds a new history service
func NewService(
	params *resource.BootstrapParams,
) (resource.Resource, error) {
	serviceConfig := NewConfig(dynamicconfig.NewCollection(params.DynamicConfig, params.Logger),
		params.PersistenceConfig.NumHistoryShards,
		params.PersistenceConfig.DefaultStoreType(),
		params.PersistenceConfig.IsAdvancedVisibilityConfigExist())

	params.PersistenceConfig.HistoryMaxConns = serviceConfig.HistoryMgrNumConns()
	params.PersistenceConfig.VisibilityConfig = &config.VisibilityConfig{
		VisibilityOpenMaxQPS:            serviceConfig.VisibilityOpenMaxQPS,
		VisibilityClosedMaxQPS:          serviceConfig.VisibilityClosedMaxQPS,
		EnableSampling:                  serviceConfig.EnableVisibilitySampling,
		EnableReadFromClosedExecutionV2: serviceConfig.EnableReadFromClosedExecutionV2,
	}

	visibilityManagerInitializer := func(
		persistenceBean persistenceClient.Bean,
		logger log.Logger,
	) (persistence.VisibilityManager, error) {
		visibilityFromDB := persistenceBean.GetVisibilityManager()

		var visibilityFromES persistence.VisibilityManager
		if params.ESConfig != nil {
			visibilityProducer, err := params.MessagingClient.NewProducer(common.VisibilityAppName)
			if err != nil {
				logger.Fatal("Creating visibility producer failed", tag.Error(err))
			}
			visibilityFromES = espersistence.NewESVisibilityManager("", nil, nil, visibilityProducer,
				params.MetricsClient, logger)
		}
		return persistence.NewVisibilityManagerWrapper(
			visibilityFromDB,
			visibilityFromES,
			dynamicconfig.GetBoolPropertyFnFilteredByNamespace(false), // history visibility never read
			serviceConfig.AdvancedVisibilityWritingMode,
		), nil
	}

	serviceResource, err := resource.New(
		params,
		common.HistoryServiceName,
		serviceConfig.PersistenceMaxQPS,
		serviceConfig.PersistenceGlobalMaxQPS,
		serviceConfig.ThrottledLogRPS,
		visibilityManagerInitializer,
	)
	if err != nil {
		return nil, err
	}

	return &Service{
		Resource: serviceResource,
		status:   common.DaemonStatusInitialized,
		params:   params,
		config:   serviceConfig,
	}, nil
}

// Start starts the service
func (s *Service) Start() {
	if !atomic.CompareAndSwapInt32(&s.status, common.DaemonStatusInitialized, common.DaemonStatusStarted) {
		return
	}

	logger := s.GetLogger()
	logger.Info("elastic search config", tag.ESConfig(s.params.ESConfig))
	logger.Info("history starting")

	s.handler = NewHandler(s.Resource, s.config)

	// must start resource first
	s.Resource.Start()
	s.handler.Start()

	opts, err := s.params.RPCFactory.GetInternodeGRPCServerOptions()
	if err != nil {
		logger.Fatal("creating grpc server options failed", tag.Error(err))
	}
	opts = append(opts, grpc.UnaryInterceptor(interceptor))
	s.server = grpc.NewServer(opts...)
	nilCheckHandler := NewNilCheckHandler(s.handler)
	historyservice.RegisterHistoryServiceServer(s.server, nilCheckHandler)
	healthpb.RegisterHealthServer(s.server, s.handler)

	listener := s.GetGRPCListener()
	logger.Info("Starting to serve on history listener")
	if err := s.server.Serve(listener); err != nil {
		logger.Fatal("Failed to serve on history listener", tag.Error(err))
	}
}

// Stop stops the service
func (s *Service) Stop() {
	if !atomic.CompareAndSwapInt32(&s.status, common.DaemonStatusStarted, common.DaemonStatusStopped) {
		return
	}

	// initiate graceful shutdown :
	// 1. remove self from the membership ring
	// 2. wait for other members to discover we are going down
	// 3. stop acquiring new shards (periodically or based on other membership changes)
	// 4. wait for shard ownership to transfer (and inflight requests to drain) while still accepting new requests
	// 5. Reject all requests arriving at rpc handler to avoid taking on more work except for RespondXXXCompleted and
	//    RecordXXStarted APIs - for these APIs, most of the work is already one and rejecting at last stage is
	//    probably not that desirable. If the shard is closed, these requests will fail anyways.
	// 6. wait for grace period
	// 7. force stop the whole world and return

	const gossipPropagationDelay = 400 * time.Millisecond
	const shardOwnershipTransferDelay = 5 * time.Second
	const gracePeriod = 2 * time.Second

	remainingTime := s.config.ShutdownDrainDuration()

	s.GetLogger().Info("ShutdownHandler: Evicting self from membership ring")
	s.GetMembershipMonitor().EvictSelf()

	s.GetLogger().Info("ShutdownHandler: Waiting for others to discover I am unhealthy")
	remainingTime = s.sleep(gossipPropagationDelay, remainingTime)

	s.GetLogger().Info("ShutdownHandler: Initiating shardController shutdown")
	s.handler.controller.PrepareToStop()
	s.GetLogger().Info("ShutdownHandler: Waiting for traffic to drain")
	remainingTime = s.sleep(shardOwnershipTransferDelay, remainingTime)

	s.GetLogger().Info("ShutdownHandler: No longer taking rpc requests")
	s.handler.PrepareToStop()
	remainingTime = s.sleep(gracePeriod, remainingTime)

<<<<<<< HEAD
	// TODO: Change this to GracefulStop when integration tests are refactored.
	s.server.Stop()
=======
	close(s.stopC)
>>>>>>> a8af61ba

	s.handler.Stop()
	s.Resource.Stop()

	s.GetLogger().Info("history stopped")
}

<<<<<<< HEAD
func interceptor(ctx context.Context, req interface{}, info *grpc.UnaryServerInfo, handler grpc.UnaryHandler) (interface{}, error) {
	resp, err := handler(ctx, req)
	return resp, serviceerror.ToStatus(err).Err()
}

=======
>>>>>>> a8af61ba
// sleep sleeps for the minimum of desired and available duration
// returns the remaining available time duration
func (s *Service) sleep(desired time.Duration, available time.Duration) time.Duration {
	d := common.MinDuration(desired, available)
	if d > 0 {
		time.Sleep(d)
	}
	return available - d
}<|MERGE_RESOLUTION|>--- conflicted
+++ resolved
@@ -64,11 +64,7 @@
 	EmitShardDiffLog                dynamicconfig.BoolPropertyFn
 	MaxAutoResetPoints              dynamicconfig.IntPropertyFnWithNamespaceFilter
 	ThrottledLogRPS                 dynamicconfig.IntPropertyFn
-<<<<<<< HEAD
 	EnableStickyQuery               dynamicconfig.BoolPropertyFnWithNamespaceFilter
-=======
-	EnableStickyQuery               dynamicconfig.BoolPropertyFnWithDomainFilter
->>>>>>> a8af61ba
 	ShutdownDrainDuration           dynamicconfig.DurationPropertyFn
 
 	// HistoryCache settings
@@ -247,14 +243,10 @@
 	MutableStateChecksumInvalidateBefore  dynamicconfig.FloatPropertyFn
 
 	//Crocess DC Replication configuration
-<<<<<<< HEAD
 	ReplicationEventsFromCurrentCluster dynamicconfig.BoolPropertyFnWithNamespaceFilter
-=======
-	ReplicationEventsFromCurrentCluster dynamicconfig.BoolPropertyFnWithDomainFilter
-
-	EnableDropStuckTaskByDomainID dynamicconfig.BoolPropertyFnWithDomainIDFilter
-	SkipReapplicationByDomainId   dynamicconfig.BoolPropertyFnWithDomainIDFilter
->>>>>>> a8af61ba
+
+	EnableDropStuckTaskByNamespaceID dynamicconfig.BoolPropertyFnWithNamespaceIDFilter
+	SkipReapplicationByNamespaceId   dynamicconfig.BoolPropertyFnWithNamespaceIDFilter
 }
 
 const (
@@ -265,11 +257,7 @@
 func NewConfig(dc *dynamicconfig.Collection, numberOfShards int, storeType string, isAdvancedVisConfigExist bool) *Config {
 	cfg := &Config{
 		NumberOfShards:                       numberOfShards,
-<<<<<<< HEAD
 		EnableNDC:                            dc.GetBoolPropertyFnWithNamespaceFilter(dynamicconfig.EnableNDC, false),
-=======
-		EnableNDC:                            dc.GetBoolPropertyFnWithDomainFilter(dynamicconfig.EnableNDC, false),
->>>>>>> a8af61ba
 		RPS:                                  dc.GetIntProperty(dynamicconfig.HistoryRPS, 3000),
 		MaxIDLengthLimit:                     dc.GetIntProperty(dynamicconfig.MaxIDLengthLimit, 1000),
 		PersistenceMaxQPS:                    dc.GetIntProperty(dynamicconfig.HistoryPersistenceMaxQPS, 9000),
@@ -277,18 +265,11 @@
 		ShutdownDrainDuration:                dc.GetDurationProperty(dynamicconfig.HistoryShutdownDrainDuration, 0),
 		EnableVisibilitySampling:             dc.GetBoolProperty(dynamicconfig.EnableVisibilitySampling, true),
 		EnableReadFromClosedExecutionV2:      dc.GetBoolProperty(dynamicconfig.EnableReadFromClosedExecutionV2, false),
-<<<<<<< HEAD
 		VisibilityOpenMaxQPS:                 dc.GetIntPropertyFilteredByNamespace(dynamicconfig.HistoryVisibilityOpenMaxQPS, 300),
 		VisibilityClosedMaxQPS:               dc.GetIntPropertyFilteredByNamespace(dynamicconfig.HistoryVisibilityClosedMaxQPS, 300),
 		MaxAutoResetPoints:                   dc.GetIntPropertyFilteredByNamespace(dynamicconfig.HistoryMaxAutoResetPoints, defaultHistoryMaxAutoResetPoints),
 		DefaultWorkflowTaskTimeout:           dc.GetDurationPropertyFilteredByNamespace(dynamicconfig.DefaultWorkflowTaskTimeout, time.Second*10),
 		MaxWorkflowTaskTimeout:               dc.GetDurationPropertyFilteredByNamespace(dynamicconfig.MaxWorkflowTaskTimeout, time.Second*60),
-=======
-		VisibilityOpenMaxQPS:                 dc.GetIntPropertyFilteredByDomain(dynamicconfig.HistoryVisibilityOpenMaxQPS, 300),
-		VisibilityClosedMaxQPS:               dc.GetIntPropertyFilteredByDomain(dynamicconfig.HistoryVisibilityClosedMaxQPS, 300),
-		MaxAutoResetPoints:                   dc.GetIntPropertyFilteredByDomain(dynamicconfig.HistoryMaxAutoResetPoints, defaultHistoryMaxAutoResetPoints),
-		MaxDecisionStartToCloseSeconds:       dc.GetIntPropertyFilteredByDomain(dynamicconfig.MaxDecisionStartToCloseSeconds, 240),
->>>>>>> a8af61ba
 		AdvancedVisibilityWritingMode:        dc.GetStringProperty(dynamicconfig.AdvancedVisibilityWritingMode, common.GetDefaultAdvancedVisibilityWritingMode(isAdvancedVisConfigExist)),
 		EmitShardDiffLog:                     dc.GetBoolProperty(dynamicconfig.EmitShardDiffLog, false),
 		HistoryCacheInitialSize:              dc.GetIntProperty(dynamicconfig.HistoryCacheInitialSize, 128),
@@ -304,8 +285,8 @@
 		StandbyTaskMissingEventsResendDelay:  dc.GetDurationProperty(dynamicconfig.StandbyTaskMissingEventsResendDelay, 15*time.Minute),
 		StandbyTaskMissingEventsDiscardDelay: dc.GetDurationProperty(dynamicconfig.StandbyTaskMissingEventsDiscardDelay, 25*time.Minute),
 
-<<<<<<< HEAD
-		TaskProcessRPS:                 dc.GetIntPropertyFilteredByNamespace(dynamicconfig.TaskProcessRPS, 1000),
+		TaskProcessRPS: dc.GetIntPropertyFilteredByNamespace(dynamicconfig.TaskProcessRPS, 1000),
+
 		EnablePriorityTaskProcessor:    dc.GetBoolProperty(dynamicconfig.EnablePriorityTaskProcessor, false),
 		TaskSchedulerType:              dc.GetIntProperty(dynamicconfig.TaskSchedulerType, int(task.SchedulerTypeWRR)),
 		TaskSchedulerWorkerCount:       dc.GetIntProperty(dynamicconfig.TaskSchedulerWorkerCount, 20),
@@ -362,57 +343,11 @@
 		ReplicatorProcessorMaxRedispatchQueueSize:              dc.GetIntProperty(dynamicconfig.ReplicatorProcessorMaxRedispatchQueueSize, 10000),
 		ReplicatorProcessorEnablePriorityTaskProcessor:         dc.GetBoolProperty(dynamicconfig.ReplicatorProcessorEnablePriorityTaskProcessor, false),
 		ReplicatorProcessorFetchTasksBatchSize:                 dc.GetIntProperty(dynamicconfig.ReplicatorTaskBatchSize, 25),
-=======
-		TaskProcessRPS: dc.GetIntPropertyFilteredByDomain(dynamicconfig.TaskProcessRPS, 1000),
-
-		TimerTaskBatchSize:                               dc.GetIntProperty(dynamicconfig.TimerTaskBatchSize, 100),
-		TimerTaskWorkerCount:                             dc.GetIntProperty(dynamicconfig.TimerTaskWorkerCount, 10),
-		TimerTaskMaxRetryCount:                           dc.GetIntProperty(dynamicconfig.TimerTaskMaxRetryCount, 100),
-		TimerProcessorGetFailureRetryCount:               dc.GetIntProperty(dynamicconfig.TimerProcessorGetFailureRetryCount, 5),
-		TimerProcessorCompleteTimerFailureRetryCount:     dc.GetIntProperty(dynamicconfig.TimerProcessorCompleteTimerFailureRetryCount, 10),
-		TimerProcessorUpdateAckInterval:                  dc.GetDurationProperty(dynamicconfig.TimerProcessorUpdateAckInterval, 30*time.Second),
-		TimerProcessorUpdateAckIntervalJitterCoefficient: dc.GetFloat64Property(dynamicconfig.TimerProcessorUpdateAckIntervalJitterCoefficient, 0.15),
-		TimerProcessorCompleteTimerInterval:              dc.GetDurationProperty(dynamicconfig.TimerProcessorCompleteTimerInterval, 60*time.Second),
-		TimerProcessorFailoverMaxPollRPS:                 dc.GetIntProperty(dynamicconfig.TimerProcessorFailoverMaxPollRPS, 1),
-		TimerProcessorMaxPollRPS:                         dc.GetIntProperty(dynamicconfig.TimerProcessorMaxPollRPS, 20),
-		TimerProcessorMaxPollInterval:                    dc.GetDurationProperty(dynamicconfig.TimerProcessorMaxPollInterval, 5*time.Minute),
-		TimerProcessorMaxPollIntervalJitterCoefficient:   dc.GetFloat64Property(dynamicconfig.TimerProcessorMaxPollIntervalJitterCoefficient, 0.15),
-		TimerProcessorMaxTimeShift:                       dc.GetDurationProperty(dynamicconfig.TimerProcessorMaxTimeShift, 1*time.Second),
-		TimerProcessorHistoryArchivalSizeLimit:           dc.GetIntProperty(dynamicconfig.TimerProcessorHistoryArchivalSizeLimit, 500*1024),
-		TimerProcessorArchivalTimeLimit:                  dc.GetDurationProperty(dynamicconfig.TimerProcessorArchivalTimeLimit, 1*time.Second),
-
-		TransferTaskBatchSize:                               dc.GetIntProperty(dynamicconfig.TransferTaskBatchSize, 100),
-		TransferProcessorFailoverMaxPollRPS:                 dc.GetIntProperty(dynamicconfig.TransferProcessorFailoverMaxPollRPS, 1),
-		TransferProcessorMaxPollRPS:                         dc.GetIntProperty(dynamicconfig.TransferProcessorMaxPollRPS, 20),
-		TransferTaskWorkerCount:                             dc.GetIntProperty(dynamicconfig.TransferTaskWorkerCount, 10),
-		TransferTaskMaxRetryCount:                           dc.GetIntProperty(dynamicconfig.TransferTaskMaxRetryCount, 100),
-		TransferProcessorCompleteTransferFailureRetryCount:  dc.GetIntProperty(dynamicconfig.TransferProcessorCompleteTransferFailureRetryCount, 10),
-		TransferProcessorMaxPollInterval:                    dc.GetDurationProperty(dynamicconfig.TransferProcessorMaxPollInterval, 1*time.Minute),
-		TransferProcessorMaxPollIntervalJitterCoefficient:   dc.GetFloat64Property(dynamicconfig.TransferProcessorMaxPollIntervalJitterCoefficient, 0.15),
-		TransferProcessorUpdateAckInterval:                  dc.GetDurationProperty(dynamicconfig.TransferProcessorUpdateAckInterval, 30*time.Second),
-		TransferProcessorUpdateAckIntervalJitterCoefficient: dc.GetFloat64Property(dynamicconfig.TransferProcessorUpdateAckIntervalJitterCoefficient, 0.15),
-		TransferProcessorCompleteTransferInterval:           dc.GetDurationProperty(dynamicconfig.TransferProcessorCompleteTransferInterval, 60*time.Second),
-		TransferProcessorVisibilityArchivalTimeLimit:        dc.GetDurationProperty(dynamicconfig.TransferProcessorVisibilityArchivalTimeLimit, 200*time.Millisecond),
-
-		ReplicatorTaskBatchSize:                               dc.GetIntProperty(dynamicconfig.ReplicatorTaskBatchSize, 100),
-		ReplicatorTaskWorkerCount:                             dc.GetIntProperty(dynamicconfig.ReplicatorTaskWorkerCount, 10),
-		ReplicatorTaskMaxRetryCount:                           dc.GetIntProperty(dynamicconfig.ReplicatorTaskMaxRetryCount, 100),
-		ReplicatorProcessorMaxPollRPS:                         dc.GetIntProperty(dynamicconfig.ReplicatorProcessorMaxPollRPS, 20),
-		ReplicatorProcessorMaxPollInterval:                    dc.GetDurationProperty(dynamicconfig.ReplicatorProcessorMaxPollInterval, 1*time.Minute),
-		ReplicatorProcessorMaxPollIntervalJitterCoefficient:   dc.GetFloat64Property(dynamicconfig.ReplicatorProcessorMaxPollIntervalJitterCoefficient, 0.15),
-		ReplicatorProcessorUpdateAckInterval:                  dc.GetDurationProperty(dynamicconfig.ReplicatorProcessorUpdateAckInterval, 5*time.Second),
-		ReplicatorProcessorUpdateAckIntervalJitterCoefficient: dc.GetFloat64Property(dynamicconfig.ReplicatorProcessorUpdateAckIntervalJitterCoefficient, 0.15),
-		ReplicatorProcessorFetchTasksBatchSize:                dc.GetIntProperty(dynamicconfig.ReplicatorTaskBatchSize, 25),
->>>>>>> a8af61ba
 
 		ExecutionMgrNumConns:            dc.GetIntProperty(dynamicconfig.ExecutionMgrNumConns, 50),
 		HistoryMgrNumConns:              dc.GetIntProperty(dynamicconfig.HistoryMgrNumConns, 50),
 		MaximumBufferedEventsBatch:      dc.GetIntProperty(dynamicconfig.MaximumBufferedEventsBatch, 100),
-<<<<<<< HEAD
 		MaximumSignalsPerExecution:      dc.GetIntPropertyFilteredByNamespace(dynamicconfig.MaximumSignalsPerExecution, 0),
-=======
-		MaximumSignalsPerExecution:      dc.GetIntPropertyFilteredByDomain(dynamicconfig.MaximumSignalsPerExecution, 0),
->>>>>>> a8af61ba
 		ShardUpdateMinInterval:          dc.GetDurationProperty(dynamicconfig.ShardUpdateMinInterval, 5*time.Minute),
 		ShardSyncMinInterval:            dc.GetDurationProperty(dynamicconfig.ShardSyncMinInterval, 5*time.Minute),
 		ShardSyncTimerJitterCoefficient: dc.GetFloat64Property(dynamicconfig.TransferProcessorMaxPollIntervalJitterCoefficient, 0.15),
@@ -467,14 +402,10 @@
 		MutableStateChecksumVerifyProbability: dc.GetIntPropertyFilteredByNamespace(dynamicconfig.MutableStateChecksumVerifyProbability, 0),
 		MutableStateChecksumInvalidateBefore:  dc.GetFloat64Property(dynamicconfig.MutableStateChecksumInvalidateBefore, 0),
 
-<<<<<<< HEAD
 		ReplicationEventsFromCurrentCluster: dc.GetBoolPropertyFnWithNamespaceFilter(dynamicconfig.ReplicationEventsFromCurrentCluster, false),
-=======
-		ReplicationEventsFromCurrentCluster: dc.GetBoolPropertyFnWithDomainFilter(dynamicconfig.ReplicationEventsFromCurrentCluster, false),
-
-		EnableDropStuckTaskByDomainID: dc.GetBoolPropertyFnWithDomainIDFilter(dynamicconfig.EnableDropStuckTaskByDomainID, false),
-		SkipReapplicationByDomainId:   dc.GetBoolPropertyFnWithDomainIDFilter(dynamicconfig.SkipReapplicationByDomainId, false),
->>>>>>> a8af61ba
+
+		EnableDropStuckTaskByNamespaceID: dc.GetBoolPropertyFnWithNamespaceIDFilter(dynamicconfig.EnableDropStuckTaskByNamespaceID, false),
+		SkipReapplicationByNamespaceId:   dc.GetBoolPropertyFnWithNamespaceIDFilter(dynamicconfig.SkipReapplicationByNamespaceId, false),
 	}
 
 	return cfg
@@ -628,12 +559,8 @@
 	s.handler.PrepareToStop()
 	remainingTime = s.sleep(gracePeriod, remainingTime)
 
-<<<<<<< HEAD
 	// TODO: Change this to GracefulStop when integration tests are refactored.
 	s.server.Stop()
-=======
-	close(s.stopC)
->>>>>>> a8af61ba
 
 	s.handler.Stop()
 	s.Resource.Stop()
@@ -641,14 +568,11 @@
 	s.GetLogger().Info("history stopped")
 }
 
-<<<<<<< HEAD
 func interceptor(ctx context.Context, req interface{}, info *grpc.UnaryServerInfo, handler grpc.UnaryHandler) (interface{}, error) {
 	resp, err := handler(ctx, req)
 	return resp, serviceerror.ToStatus(err).Err()
 }
 
-=======
->>>>>>> a8af61ba
 // sleep sleeps for the minimum of desired and available duration
 // returns the remaining available time duration
 func (s *Service) sleep(desired time.Duration, available time.Duration) time.Duration {
