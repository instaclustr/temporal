// The MIT License
//
// Copyright (c) 2020 Temporal Technologies Inc.  All rights reserved.
//
// Copyright (c) 2020 Uber Technologies, Inc.
//
// Permission is hereby granted, free of charge, to any person obtaining a copy
// of this software and associated documentation files (the "Software"), to deal
// in the Software without restriction, including without limitation the rights
// to use, copy, modify, merge, publish, distribute, sublicense, and/or sell
// copies of the Software, and to permit persons to whom the Software is
// furnished to do so, subject to the following conditions:
//
// The above copyright notice and this permission notice shall be included in
// all copies or substantial portions of the Software.
//
// THE SOFTWARE IS PROVIDED "AS IS", WITHOUT WARRANTY OF ANY KIND, EXPRESS OR
// IMPLIED, INCLUDING BUT NOT LIMITED TO THE WARRANTIES OF MERCHANTABILITY,
// FITNESS FOR A PARTICULAR PURPOSE AND NONINFRINGEMENT. IN NO EVENT SHALL THE
// AUTHORS OR COPYRIGHT HOLDERS BE LIABLE FOR ANY CLAIM, DAMAGES OR OTHER
// LIABILITY, WHETHER IN AN ACTION OF CONTRACT, TORT OR OTHERWISE, ARISING FROM,
// OUT OF OR IN CONNECTION WITH THE SOFTWARE OR THE USE OR OTHER DEALINGS IN
// THE SOFTWARE.

package common

import (
	"context"
	"fmt"
	"math/rand"
	"sort"
	"strings"
	"sync"
	"time"

	"github.com/dgryski/go-farm"
	"github.com/gogo/protobuf/proto"
	commonpb "go.temporal.io/temporal-proto/common"
	eventpb "go.temporal.io/temporal-proto/event"
	executionpb "go.temporal.io/temporal-proto/execution"
	"go.temporal.io/temporal-proto/serviceerror"
	"go.temporal.io/temporal-proto/workflowservice"

	"github.com/temporalio/temporal/.gen/proto/historyservice"
	"github.com/temporalio/temporal/.gen/proto/matchingservice"
	"github.com/temporalio/temporal/common/backoff"
	"github.com/temporalio/temporal/common/log"
	"github.com/temporalio/temporal/common/log/tag"
	"github.com/temporalio/temporal/common/metrics"
)

const (
	golandMapReserverNumberOfBytes = 48

	retryPersistenceOperationInitialInterval    = 50 * time.Millisecond
	retryPersistenceOperationMaxInterval        = 10 * time.Second
	retryPersistenceOperationExpirationInterval = 30 * time.Second

	historyServiceOperationInitialInterval    = 50 * time.Millisecond
	historyServiceOperationMaxInterval        = 10 * time.Second
	historyServiceOperationExpirationInterval = 30 * time.Second

	matchingServiceOperationInitialInterval    = 1000 * time.Millisecond
	matchingServiceOperationMaxInterval        = 10 * time.Second
	matchingServiceOperationExpirationInterval = 30 * time.Second

	frontendServiceOperationInitialInterval    = 200 * time.Millisecond
	frontendServiceOperationMaxInterval        = 5 * time.Second
	frontendServiceOperationExpirationInterval = 15 * time.Second

	adminServiceOperationInitialInterval    = 200 * time.Millisecond
	adminServiceOperationMaxInterval        = 5 * time.Second
	adminServiceOperationExpirationInterval = 15 * time.Second

	retryKafkaOperationInitialInterval    = 50 * time.Millisecond
	retryKafkaOperationMaxInterval        = 10 * time.Second
	retryKafkaOperationExpirationInterval = 30 * time.Second

	contextExpireThreshold = 10 * time.Millisecond

	// FailureReasonCompleteResultExceedsLimit is failureReason for complete result exceeds limit
	FailureReasonCompleteResultExceedsLimit = "COMPLETE_RESULT_EXCEEDS_LIMIT"
	// FailureReasonFailureDetailsExceedsLimit is failureReason for failure details exceeds limit
	FailureReasonFailureDetailsExceedsLimit = "FAILURE_DETAILS_EXCEEDS_LIMIT"
	// FailureReasonCancelDetailsExceedsLimit is failureReason for cancel details exceeds limit
	FailureReasonCancelDetailsExceedsLimit = "CANCEL_DETAILS_EXCEEDS_LIMIT"
	// FailureReasonHeartbeatExceedsLimit is failureReason for heartbeat exceeds limit
	FailureReasonHeartbeatExceedsLimit = "HEARTBEAT_EXCEEDS_LIMIT"
	// FailureReasonDecisionBlobSizeExceedsLimit is the failureReason for decision blob exceeds size limit
	FailureReasonDecisionBlobSizeExceedsLimit = "DECISION_BLOB_SIZE_EXCEEDS_LIMIT"
	// FailureReasonSizeExceedsLimit is reason to fail workflow when history size or count exceed limit
	FailureReasonSizeExceedsLimit = "HISTORY_EXCEEDS_LIMIT"
	// FailureReasonTransactionSizeExceedsLimit is the failureReason for when transaction cannot be committed because it exceeds size limit
	FailureReasonTransactionSizeExceedsLimit = "TRANSACTION_SIZE_EXCEEDS_LIMIT"
)

var (
	// ErrBlobSizeExceedsLimit is error for event blob size exceeds limit
	ErrBlobSizeExceedsLimit = serviceerror.NewInvalidArgument("Blob data size exceeds limit.")
	// ErrContextTimeoutTooShort is error for setting a very short context timeout when calling a long poll API
	ErrContextTimeoutTooShort = serviceerror.NewInvalidArgument("Context timeout is too short.")
	// ErrContextTimeoutNotSet is error for not setting a context timeout when calling a long poll API
	ErrContextTimeoutNotSet = serviceerror.NewInvalidArgument("Context timeout is not set.")
)

// AwaitWaitGroup calls Wait on the given wait
// Returns true if the Wait() call succeeded before the timeout
// Returns false if the Wait() did not return before the timeout
func AwaitWaitGroup(wg *sync.WaitGroup, timeout time.Duration) bool {

	doneC := make(chan struct{})

	go func() {
		wg.Wait()
		close(doneC)
	}()

	select {
	case <-doneC:
		return true
	case <-time.After(timeout):
		return false
	}
}

// AddSecondsToBaseTime - Gets the UnixNano with given duration and base time.
func AddSecondsToBaseTime(baseTimeInNanoSec int64, durationInSeconds int64) int64 {
	timeOut := time.Duration(durationInSeconds) * time.Second
	return time.Unix(0, baseTimeInNanoSec).Add(timeOut).UnixNano()
}

// CreatePersistanceRetryPolicy creates a retry policy for persistence layer operations
func CreatePersistanceRetryPolicy() backoff.RetryPolicy {
	policy := backoff.NewExponentialRetryPolicy(retryPersistenceOperationInitialInterval)
	policy.SetMaximumInterval(retryPersistenceOperationMaxInterval)
	policy.SetExpirationInterval(retryPersistenceOperationExpirationInterval)

	return policy
}

// CreateHistoryServiceRetryPolicy creates a retry policy for calls to history service
func CreateHistoryServiceRetryPolicy() backoff.RetryPolicy {
	policy := backoff.NewExponentialRetryPolicy(historyServiceOperationInitialInterval)
	policy.SetMaximumInterval(historyServiceOperationMaxInterval)
	policy.SetExpirationInterval(historyServiceOperationExpirationInterval)

	return policy
}

// CreateMatchingServiceRetryPolicy creates a retry policy for calls to matching service
func CreateMatchingServiceRetryPolicy() backoff.RetryPolicy {
	policy := backoff.NewExponentialRetryPolicy(matchingServiceOperationInitialInterval)
	policy.SetMaximumInterval(matchingServiceOperationMaxInterval)
	policy.SetExpirationInterval(matchingServiceOperationExpirationInterval)

	return policy
}

// CreateFrontendServiceRetryPolicy creates a retry policy for calls to frontend service
func CreateFrontendServiceRetryPolicy() backoff.RetryPolicy {
	policy := backoff.NewExponentialRetryPolicy(frontendServiceOperationInitialInterval)
	policy.SetMaximumInterval(frontendServiceOperationMaxInterval)
	policy.SetExpirationInterval(frontendServiceOperationExpirationInterval)

	return policy
}

// CreateAdminServiceRetryPolicy creates a retry policy for calls to matching service
func CreateAdminServiceRetryPolicy() backoff.RetryPolicy {
	policy := backoff.NewExponentialRetryPolicy(adminServiceOperationInitialInterval)
	policy.SetMaximumInterval(adminServiceOperationMaxInterval)
	policy.SetExpirationInterval(adminServiceOperationExpirationInterval)

	return policy
}

// CreateKafkaOperationRetryPolicy creates a retry policy for kafka operation
func CreateKafkaOperationRetryPolicy() backoff.RetryPolicy {
	policy := backoff.NewExponentialRetryPolicy(retryKafkaOperationInitialInterval)
	policy.SetMaximumInterval(retryKafkaOperationMaxInterval)
	policy.SetExpirationInterval(retryKafkaOperationExpirationInterval)

	return policy
}

// IsPersistenceTransientError checks if the error is a transient persistence error
func IsPersistenceTransientError(err error) bool {
	switch err.(type) {
	case *serviceerror.Internal,
		*serviceerror.ResourceExhausted:
		return true
	}

	return false
}

// IsKafkaTransientError check if the error is a transient kafka error
func IsKafkaTransientError(err error) bool {
	return true
}

// IsServiceTransientError checks if the error is a retryable error.
func IsServiceTransientError(err error) bool {
	return !IsServiceNonRetryableError(err)
}

// IsServiceNonRetryableError checks if the error is a non retryable error.
func IsServiceNonRetryableError(err error) bool {
	switch err.(type) {
	case *serviceerror.NotFound,
		*serviceerror.InvalidArgument,
		*serviceerror.NamespaceNotActive,
		*serviceerror.WorkflowExecutionAlreadyStarted,
		*serviceerror.CancellationAlreadyRequested:
		return true
	}

	return false
}

// IsWhitelistServiceTransientError checks if the error is a transient error.
func IsWhitelistServiceTransientError(err error) bool {
	if err == context.DeadlineExceeded {
		return true
	}

	switch err.(type) {
	case *serviceerror.Internal,
		*serviceerror.ResourceExhausted,
		*serviceerror.ShardOwnershipLost,
		*serviceerror.DeadlineExceeded,
		*serviceerror.Unavailable:
		return true
	}

	return false
}

// WorkflowIDToHistoryShard is used to map workflowID to a shardID
func WorkflowIDToHistoryShard(workflowID string, numberOfShards int) int {
	hash := farm.Fingerprint32([]byte(workflowID))
	return int(hash % uint32(numberOfShards))
}

// PrettyPrintHistory prints history in human readable format
func PrettyPrintHistory(history *eventpb.History, logger log.Logger) {
	fmt.Println("******************************************")
	fmt.Println("History", proto.MarshalTextString(history))
	fmt.Println("******************************************")
}

// IsValidContext checks that the thrift context is not expired on cancelled.
// Returns nil if the context is still valid. Otherwise, returns the result of
// ctx.Err()
func IsValidContext(ctx context.Context) error {
	ch := ctx.Done()
	if ch != nil {
		select {
		case <-ch:
			return ctx.Err()
		default:
			return nil
		}
	}
	deadline, ok := ctx.Deadline()
	if ok && time.Until(deadline) < contextExpireThreshold {
		return context.DeadlineExceeded
	}
	return nil
}

// GenerateRandomString is used for generate test string
func GenerateRandomString(n int) string {
	rand.Seed(time.Now().UnixNano())
	letterRunes := []rune("random")
	b := make([]rune, n)
	for i := range b {
		b[i] = letterRunes[rand.Intn(len(letterRunes))]
	}
	return string(b)
}

// CreateMatchingPollForDecisionTaskResponse create response for matching's PollForDecisionTask
func CreateMatchingPollForDecisionTaskResponse(historyResponse *historyservice.RecordDecisionTaskStartedResponse, workflowExecution *executionpb.WorkflowExecution, token []byte) *matchingservice.PollForDecisionTaskResponse {
	matchingResp := &matchingservice.PollForDecisionTaskResponse{
		TaskToken:                 token,
		WorkflowExecution:         workflowExecution,
		WorkflowType:              historyResponse.WorkflowType,
		PreviousStartedEventId:    historyResponse.PreviousStartedEventId,
		StartedEventId:            historyResponse.StartedEventId,
		Attempt:                   historyResponse.GetAttempt(),
		NextEventId:               historyResponse.NextEventId,
		StickyExecutionEnabled:    historyResponse.StickyExecutionEnabled,
		DecisionInfo:              historyResponse.DecisionInfo,
		WorkflowExecutionTaskList: historyResponse.WorkflowExecutionTaskList,
		EventStoreVersion:         historyResponse.EventStoreVersion,
		BranchToken:               historyResponse.BranchToken,
		ScheduledTimestamp:        historyResponse.ScheduledTimestamp,
		StartedTimestamp:          historyResponse.StartedTimestamp,
		Queries:                   historyResponse.Queries,
	}

	return matchingResp
}

// MinInt64 returns the smaller of two given int64
func MinInt64(a, b int64) int64 {
	if a < b {
		return a
	}
	return b
}

// MaxInt64 returns the greater of two given int64
func MaxInt64(a, b int64) int64 {
	if a > b {
		return a
	}
	return b
}

// MinInt32 return smaller one of two inputs int32
func MinInt32(a, b int32) int32 {
	if a < b {
		return a
	}
	return b
}

// MinInt returns the smaller of two given integers
func MinInt(a, b int) int {
	if a < b {
		return a
	}
	return b
}

// MaxInt returns the greater one of two given integers
func MaxInt(a, b int) int {
	if a > b {
		return a
	}
	return b
}

// MinDuration returns the smaller of two given time duration
func MinDuration(a, b time.Duration) time.Duration {
	if a < b {
		return a
	}
	return b
}

// MaxDuration returns the greater of two given time durations
func MaxDuration(a, b time.Duration) time.Duration {
	if a > b {
		return a
	}
	return b
}

// SortInt64Slice sorts the given int64 slice.
// Sort is not guaranteed to be stable.
func SortInt64Slice(slice []int64) {
	sort.Slice(slice, func(i int, j int) bool {
		return slice[i] < slice[j]
	})
}

// ValidateRetryPolicy validates a retry policy
func ValidateRetryPolicy(policy *commonpb.RetryPolicy) error {
	if policy == nil {
		// nil policy is valid which means no retry
		return nil
	}
	if policy.GetInitialIntervalInSeconds() <= 0 {
		return serviceerror.NewInvalidArgument("InitialIntervalInSeconds must be greater than 0 on retry policy.")
	}
	if policy.GetBackoffCoefficient() < 1 {
		return serviceerror.NewInvalidArgument("BackoffCoefficient cannot be less than 1 on retry policy.")
	}
	if policy.GetMaximumIntervalInSeconds() < 0 {
		return serviceerror.NewInvalidArgument("MaximumIntervalInSeconds cannot be less than 0 on retry policy.")
	}
	if policy.GetMaximumIntervalInSeconds() > 0 && policy.GetMaximumIntervalInSeconds() < policy.GetInitialIntervalInSeconds() {
		return serviceerror.NewInvalidArgument("MaximumIntervalInSeconds cannot be less than InitialIntervalInSeconds on retry policy.")
	}
	if policy.GetMaximumAttempts() < 0 {
		return serviceerror.NewInvalidArgument("MaximumAttempts cannot be less than 0 on retry policy.")
	}
	if policy.GetExpirationIntervalInSeconds() < 0 {
		return serviceerror.NewInvalidArgument("ExpirationIntervalInSeconds cannot be less than 0 on retry policy.")
	}
	if policy.GetMaximumAttempts() == 0 && policy.GetExpirationIntervalInSeconds() == 0 {
		return serviceerror.NewInvalidArgument("MaximumAttempts and ExpirationIntervalInSeconds are both 0. At least one of them must be specified.")
	}
	return nil
}

// CreateHistoryStartWorkflowRequest create a start workflow request for history
func CreateHistoryStartWorkflowRequest(
	namespaceID string,
	startRequest *workflowservice.StartWorkflowExecutionRequest,
) *historyservice.StartWorkflowExecutionRequest {
	now := time.Now()
	histRequest := &historyservice.StartWorkflowExecutionRequest{
		NamespaceId:  namespaceID,
		StartRequest: startRequest,
	}
	if startRequest.RetryPolicy != nil && startRequest.RetryPolicy.GetExpirationIntervalInSeconds() > 0 {
		expirationInSeconds := startRequest.RetryPolicy.GetExpirationIntervalInSeconds()
		deadline := now.Add(time.Second * time.Duration(expirationInSeconds))
		histRequest.ExpirationTimestamp = deadline.Round(time.Millisecond).UnixNano()
	}
	histRequest.FirstDecisionTaskBackoffSeconds = backoff.GetBackoffForNextScheduleInSeconds(startRequest.GetCronSchedule(), now, now)
	return histRequest
}

// CheckEventBlobSizeLimit checks if a blob data exceeds limits. It logs a warning if it exceeds warnLimit,
// and return ErrBlobSizeExceedsLimit if it exceeds errorLimit.
<<<<<<< HEAD
func CheckEventBlobSizeLimit(actualSize, warnLimit, errorLimit int, namespaceID, workflowID, runID string, scope metrics.Scope, logger log.Logger) error {
=======
func CheckEventBlobSizeLimit(
	actualSize int,
	warnLimit int,
	errorLimit int,
	domainID string,
	workflowID string,
	runID string,
	scope metrics.Scope,
	logger log.Logger,
	blobSizeViolationOperationTag tag.Tag,
) error {

>>>>>>> 651a26b2
	scope.RecordTimer(metrics.EventBlobSize, time.Duration(actualSize))

	if actualSize > warnLimit {
		if logger != nil {
			logger.Warn("Blob size exceeds limit.",
<<<<<<< HEAD
				tag.WorkflowNamespaceID(namespaceID), tag.WorkflowID(workflowID), tag.WorkflowRunID(runID), tag.WorkflowSize(int64(actualSize)))
=======
				tag.WorkflowDomainID(domainID),
				tag.WorkflowID(workflowID),
				tag.WorkflowRunID(runID),
				tag.WorkflowSize(int64(actualSize)),
				blobSizeViolationOperationTag)
>>>>>>> 651a26b2
		}

		if actualSize > errorLimit {
			return ErrBlobSizeExceedsLimit
		}
	}
	return nil
}

// ValidateLongPollContextTimeout check if the context timeout for a long poll handler is too short or below a normal value.
// If the timeout is not set or too short, it logs an error, and return ErrContextTimeoutNotSet or ErrContextTimeoutTooShort
// accordingly. If the timeout is only below a normal value, it just logs an info and return nil.
func ValidateLongPollContextTimeout(
	ctx context.Context,
	handlerName string,
	logger log.Logger,
) error {

	deadline, err := ValidateLongPollContextTimeoutIsSet(ctx, handlerName, logger)
	if err != nil {
		return err
	}
	timeout := time.Until(deadline)
	if timeout < MinLongPollTimeout {
		err := ErrContextTimeoutTooShort
		logger.Error("Context timeout is too short for long poll API.",
			tag.WorkflowHandlerName(handlerName), tag.Error(err), tag.WorkflowPollContextTimeout(timeout))
		return err
	}
	if timeout < CriticalLongPollTimeout {
		logger.Warn("Context timeout is lower than critical value for long poll API.",
			tag.WorkflowHandlerName(handlerName), tag.WorkflowPollContextTimeout(timeout))
	}
	return nil
}

// ValidateLongPollContextTimeoutIsSet checks if the context timeout is set for long poll requests.
func ValidateLongPollContextTimeoutIsSet(
	ctx context.Context,
	handlerName string,
	logger log.Logger,
) (time.Time, error) {

	deadline, ok := ctx.Deadline()
	if !ok {
		err := ErrContextTimeoutNotSet
		logger.Error("Context timeout not set for long poll API.",
			tag.WorkflowHandlerName(handlerName), tag.Error(err))
		return deadline, err
	}
	return deadline, nil
}

// GetSizeOfMapStringToByteArray get size of map[string][]byte
func GetSizeOfMapStringToByteArray(input map[string][]byte) int {
	if input == nil {
		return 0
	}

	res := 0
	for k, v := range input {
		res += len(k) + len(v)
	}
	return res + golandMapReserverNumberOfBytes
}

// IsJustOrderByClause return true is query start with order by
func IsJustOrderByClause(clause string) bool {
	whereClause := strings.TrimSpace(clause)
	whereClause = strings.ToLower(whereClause)
	return strings.HasPrefix(whereClause, "order by")
}

// ConvertIndexedValueTypeToProtoType takes fieldType as interface{} and convert to IndexedValueType.
// Because different implementation of dynamic config client may lead to different types
func ConvertIndexedValueTypeToProtoType(fieldType interface{}, logger log.Logger) commonpb.IndexedValueType {
	switch t := fieldType.(type) {
	case float64:
		return commonpb.IndexedValueType(fieldType.(float64))
	case int:
		return commonpb.IndexedValueType(fieldType.(int))
	case commonpb.IndexedValueType:
		return fieldType.(commonpb.IndexedValueType)
	default:
		// Unknown fieldType, please make sure dynamic config return correct value type
		logger.Error("unknown index value type", tag.Value(fieldType), tag.ValueType(t))
		return fieldType.(commonpb.IndexedValueType) // it will panic and been captured by logger
	}
}

// DeserializeSearchAttributeValue takes json encoded search attribute value and it's type as input, then
// unmarshal the value into a concrete type and return the value
func DeserializeSearchAttributeValue(value []byte, valueType workflow.IndexedValueType) (interface{}, error) {
	switch valueType {
	case workflow.IndexedValueTypeString, workflow.IndexedValueTypeKeyword:
		var val string
		if err := json.Unmarshal(value, &val); err != nil {
			var listVal []string
			err = json.Unmarshal(value, &listVal)
			return listVal, err
		}
		return val, nil
	case workflow.IndexedValueTypeInt:
		var val int64
		if err := json.Unmarshal(value, &val); err != nil {
			var listVal []int64
			err = json.Unmarshal(value, &listVal)
			return listVal, err
		}
		return val, nil
	case workflow.IndexedValueTypeDouble:
		var val float64
		if err := json.Unmarshal(value, &val); err != nil {
			var listVal []float64
			err = json.Unmarshal(value, &listVal)
			return listVal, err
		}
		return val, nil
	case workflow.IndexedValueTypeBool:
		var val bool
		if err := json.Unmarshal(value, &val); err != nil {
			var listVal []bool
			err = json.Unmarshal(value, &listVal)
			return listVal, err
		}
		return val, nil
	case workflow.IndexedValueTypeDatetime:
		var val time.Time
		if err := json.Unmarshal(value, &val); err != nil {
			var listVal []time.Time
			err = json.Unmarshal(value, &listVal)
			return listVal, err
		}
		return val, nil
	default:
		return nil, fmt.Errorf("error: unknown index value type [%v]", valueType)
	}
}

// GetDefaultAdvancedVisibilityWritingMode get default advancedVisibilityWritingMode based on
// whether related config exists in static config file.
func GetDefaultAdvancedVisibilityWritingMode(isAdvancedVisConfigExist bool) string {
	if isAdvancedVisConfigExist {
		return AdvancedVisibilityWritingModeOn
	}
	return AdvancedVisibilityWritingModeOff
}<|MERGE_RESOLUTION|>--- conflicted
+++ resolved
@@ -26,6 +26,7 @@
 
 import (
 	"context"
+	"encoding/json"
 	"fmt"
 	"math/rand"
 	"sort"
@@ -418,36 +419,27 @@
 
 // CheckEventBlobSizeLimit checks if a blob data exceeds limits. It logs a warning if it exceeds warnLimit,
 // and return ErrBlobSizeExceedsLimit if it exceeds errorLimit.
-<<<<<<< HEAD
-func CheckEventBlobSizeLimit(actualSize, warnLimit, errorLimit int, namespaceID, workflowID, runID string, scope metrics.Scope, logger log.Logger) error {
-=======
 func CheckEventBlobSizeLimit(
 	actualSize int,
 	warnLimit int,
 	errorLimit int,
-	domainID string,
+	namespaceID string,
 	workflowID string,
 	runID string,
 	scope metrics.Scope,
 	logger log.Logger,
 	blobSizeViolationOperationTag tag.Tag,
 ) error {
-
->>>>>>> 651a26b2
 	scope.RecordTimer(metrics.EventBlobSize, time.Duration(actualSize))
 
 	if actualSize > warnLimit {
 		if logger != nil {
 			logger.Warn("Blob size exceeds limit.",
-<<<<<<< HEAD
-				tag.WorkflowNamespaceID(namespaceID), tag.WorkflowID(workflowID), tag.WorkflowRunID(runID), tag.WorkflowSize(int64(actualSize)))
-=======
-				tag.WorkflowDomainID(domainID),
+				tag.WorkflowNamespaceID(namespaceID),
 				tag.WorkflowID(workflowID),
 				tag.WorkflowRunID(runID),
 				tag.WorkflowSize(int64(actualSize)),
 				blobSizeViolationOperationTag)
->>>>>>> 651a26b2
 		}
 
 		if actualSize > errorLimit {
@@ -540,9 +532,9 @@
 
 // DeserializeSearchAttributeValue takes json encoded search attribute value and it's type as input, then
 // unmarshal the value into a concrete type and return the value
-func DeserializeSearchAttributeValue(value []byte, valueType workflow.IndexedValueType) (interface{}, error) {
+func DeserializeSearchAttributeValue(value []byte, valueType commonpb.IndexedValueType) (interface{}, error) {
 	switch valueType {
-	case workflow.IndexedValueTypeString, workflow.IndexedValueTypeKeyword:
+	case commonpb.IndexedValueType_String, commonpb.IndexedValueType_Keyword:
 		var val string
 		if err := json.Unmarshal(value, &val); err != nil {
 			var listVal []string
@@ -550,7 +542,7 @@
 			return listVal, err
 		}
 		return val, nil
-	case workflow.IndexedValueTypeInt:
+	case commonpb.IndexedValueType_Int:
 		var val int64
 		if err := json.Unmarshal(value, &val); err != nil {
 			var listVal []int64
@@ -558,7 +550,7 @@
 			return listVal, err
 		}
 		return val, nil
-	case workflow.IndexedValueTypeDouble:
+	case commonpb.IndexedValueType_Double:
 		var val float64
 		if err := json.Unmarshal(value, &val); err != nil {
 			var listVal []float64
@@ -566,7 +558,7 @@
 			return listVal, err
 		}
 		return val, nil
-	case workflow.IndexedValueTypeBool:
+	case commonpb.IndexedValueType_Bool:
 		var val bool
 		if err := json.Unmarshal(value, &val); err != nil {
 			var listVal []bool
@@ -574,7 +566,7 @@
 			return listVal, err
 		}
 		return val, nil
-	case workflow.IndexedValueTypeDatetime:
+	case commonpb.IndexedValueType_Datetime:
 		var val time.Time
 		if err := json.Unmarshal(value, &val); err != nil {
 			var listVal []time.Time
